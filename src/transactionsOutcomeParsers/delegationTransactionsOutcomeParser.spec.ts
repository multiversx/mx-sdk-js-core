import { assert } from "chai";
import { Address } from "../address";
import { DelegationTransactionsOutcomeParser } from "./delegationTransactionsOutcomeParser";
import { SmartContractResult, TransactionEvent, TransactionLogs, TransactionOutcome } from "./resources";
<<<<<<< HEAD
=======
import { Address } from "../address";
import { b64TopicsToBytes } from "../testutils";
>>>>>>> 5f4d58ac

describe("test delegation transactions outcome parser", () => {
    const parser = new DelegationTransactionsOutcomeParser();

    it("should test parseCreateNewDelegationContract ", () => {
        const contractAddress = Address.fromBech32("erd1qqqqqqqqqqqqqqqpqqqqqqqqqqqqqqqqqqqqqqqqqqqqqy8lllls62y8s5");
        let encodedTopics = [
            "Q8M8GTdWSAAA",
            "Q8M8GTdWSAAA",
            "AQ==",
            "Q8M8GTdWSAAA",
            "AAAAAAAAAAAAAQAAAAAAAAAAAAAAAAAAAAAAABD///8=",
        ];

        const delegateEvent = new TransactionEvent({
            address: "erd18s6a06ktr2v6fgxv4ffhauxvptssnaqlds45qgsrucemlwc8rawq553rt2",
            identifier: "delegate",
            topics: b64TopicsToBytes(encodedTopics),
        });

        encodedTopics = [
            "AAAAAAAAAAAAAQAAAAAAAAAAAAAAAAAAAAAAABD///8=",
            "PDXX6ssamaSgzKpTfvDMCuEJ9B9sK0AiA+Yzv7sHH1w=",
        ];
        const scDeployEvent = new TransactionEvent({
            address: "erd1qqqqqqqqqqqqqqqpqqqqqqqqqqqqqqqqqqqqqqqqqqqqqy8lllls62y8s5",
            identifier: "SCDeploy",
            topics: b64TopicsToBytes(encodedTopics),
        });

        const logs = new TransactionLogs({ events: [delegateEvent, scDeployEvent] });

        encodedTopics = ["b2g6sUl6beG17FCUIkFwCOTGJjoJJi5SjkP2077e6xA="];
        const scResultEvent = new TransactionEvent({
            address: "erd18s6a06ktr2v6fgxv4ffhauxvptssnaqlds45qgsrucemlwc8rawq553rt2",
            identifier: "completedTxEvent",
            topics: b64TopicsToBytes(encodedTopics),
        });

        const scResultLog = new TransactionLogs({
            address: "erd18s6a06ktr2v6fgxv4ffhauxvptssnaqlds45qgsrucemlwc8rawq553rt2",
            events: [scResultEvent],
        });

        const scResult = new SmartContractResult({
            sender: "erd1qqqqqqqqqqqqqqqpqqqqqqqqqqqqqqqqqqqqqqqqqqqqqqqylllslmq6y6",
            receiver: "erd18s6a06ktr2v6fgxv4ffhauxvptssnaqlds45qgsrucemlwc8rawq553rt2",
            data: Buffer.from(
                "QDZmNmJAMDAwMDAwMDAwMDAwMDAwMDAwMDEwMDAwMDAwMDAwMDAwMDAwMDAwMDAwMDAwMDAwMDAwMDAwMDAxMGZmZmZmZg==",
                "base64",
            ),
            logs: scResultLog,
        });

        const txOutcome = new TransactionOutcome({ smartContractResults: [scResult], logs: logs });

        const outcome = parser.parseCreateNewDelegationContract(txOutcome);

        assert.lengthOf(outcome, 1);
        assert.equal(outcome[0].contractAddress, contractAddress.toBech32());
    });
});<|MERGE_RESOLUTION|>--- conflicted
+++ resolved
@@ -1,12 +1,8 @@
 import { assert } from "chai";
 import { Address } from "../address";
+import { b64TopicsToBytes } from "../testutils";
 import { DelegationTransactionsOutcomeParser } from "./delegationTransactionsOutcomeParser";
 import { SmartContractResult, TransactionEvent, TransactionLogs, TransactionOutcome } from "./resources";
-<<<<<<< HEAD
-=======
-import { Address } from "../address";
-import { b64TopicsToBytes } from "../testutils";
->>>>>>> 5f4d58ac
 
 describe("test delegation transactions outcome parser", () => {
     const parser = new DelegationTransactionsOutcomeParser();
