--- conflicted
+++ resolved
@@ -2,27 +2,10 @@
 import { Address } from "./address";
 import { TRANSACTION_MIN_GAS_PRICE, TRANSACTION_OPTIONS_DEFAULT, TRANSACTION_VERSION_DEFAULT } from "./constants";
 import { Hash } from "./hash";
-<<<<<<< HEAD
 import { IGasLimit, IGasPrice, INonce, IPlainTransactionObject, ISignature, ITransactionValue } from "./interface";
-=======
-import {
-    IAddress,
-    IChainID,
-    IGasLimit,
-    IGasPrice,
-    INonce,
-    IPlainTransactionObject,
-    ISignature,
-    ITransactionOptions,
-    ITransactionPayload,
-    ITransactionValue,
-    ITransactionVersion,
-} from "./interface";
->>>>>>> 9bc160b6
 import { INetworkConfig } from "./interfaceOfNetwork";
 import { interpretSignatureAsBuffer } from "./signature";
 import { TransactionComputer } from "./transactionComputer";
-import { TransactionPayload } from "./transactionPayload";
 
 /**
  * An abstraction for creating and signing transactions.
@@ -118,18 +101,10 @@
      * Creates a new Transaction object.
      */
     public constructor(options: {
-<<<<<<< HEAD
         nonce?: bigint;
         value?: bigint;
         sender: Address;
         receiver: Address;
-=======
-        nonce?: INonce | bigint;
-        value?: ITransactionValue | bigint;
-        sender: IAddress | string;
-        receiver: IAddress | string;
-        relayer?: Address;
->>>>>>> 9bc160b6
         senderUsername?: string;
         receiverUsername?: string;
         gasPrice?: bigint;
@@ -139,6 +114,7 @@
         version?: number;
         options?: number;
         guardian?: Address;
+        relayer?: Address;
         signature?: Uint8Array;
         guardianSignature?: Uint8Array;
         relayerSignature?: Uint8Array;
@@ -157,12 +133,8 @@
         this.chainID = options.chainID.valueOf();
         this.version = Number(options.version?.valueOf() || TRANSACTION_VERSION_DEFAULT);
         this.options = Number(options.options?.valueOf() || TRANSACTION_OPTIONS_DEFAULT);
-<<<<<<< HEAD
         this.guardian = options.guardian ?? Address.empty();
-=======
-        this.guardian = options.guardian ? this.addressAsBech32(options.guardian) : "";
         this.relayer = options.relayer ? options.relayer : Address.empty();
->>>>>>> 9bc160b6
 
         this.signature = options.signature || Buffer.from([]);
         this.guardianSignature = options.guardianSignature || Buffer.from([]);
@@ -401,8 +373,10 @@
             version: this.version,
             options: this.options == 0 ? undefined : this.options,
             guardian: this.guardian.isEmpty() ? undefined : this.guardian.toBech32(),
+            relayer: this.relayer.isEmpty() ? undefined : this.relayer.toBech32(),
             signature: this.toHexOrUndefined(this.signature),
             guardianSignature: this.toHexOrUndefined(this.guardianSignature),
+            relayerSignature: this.toHexOrUndefined(this.relayerSignature),
         };
 
         return plainObject;
@@ -432,6 +406,7 @@
             sender: Address.newFromBech32(object.sender),
             senderUsername: Buffer.from(object.senderUsername || "", "base64").toString(),
             guardian: object.guardian ? Address.newFromBech32(object.guardian) : Address.empty(),
+            relayer: object.relayer ? Address.newFromBech32(object.relayer) : Address.empty(),
             gasPrice: BigInt(object.gasPrice),
             gasLimit: BigInt(object.gasLimit),
             data: Buffer.from(object.data || "", "base64"),
@@ -440,6 +415,7 @@
             options: Number(object.options),
             signature: Buffer.from(object.signature || "", "hex"),
             guardianSignature: Buffer.from(object.guardianSignature || "", "hex"),
+            relayerSignature: Buffer.from(object.relayerSignature || "", "hex"),
         });
 
         return transaction;
