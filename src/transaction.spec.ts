--- conflicted
+++ resolved
@@ -1,8 +1,4 @@
-<<<<<<< HEAD
 import { Buffer } from "buffer";
-=======
-import BigNumber from "bignumber.js";
->>>>>>> 9bc160b6
 import { assert } from "chai";
 import { Address } from "./address";
 import { MIN_TRANSACTION_VERSION_THAT_SUPPORTS_OPTIONS, TRANSACTION_OPTIONS_DEFAULT } from "./constants";
@@ -10,10 +6,6 @@
 import { TestWallet, loadTestWallets } from "./testutils";
 import { Transaction } from "./transaction";
 import { TransactionComputer } from "./transactionComputer";
-<<<<<<< HEAD
-=======
-import { TransactionPayload } from "./transactionPayload";
->>>>>>> 9bc160b6
 import { UserPublicKey, UserVerifier } from "./wallet";
 
 describe("test transaction", async () => {
@@ -757,7 +749,6 @@
         assert.equal(isSignedByBob, false);
     });
 
-<<<<<<< HEAD
     it("converts transaction to plain object and back", () => {
         const transaction = new Transaction({
             nonce: 90n,
@@ -793,15 +784,17 @@
             version: 2,
             options: undefined,
             guardian: undefined,
+            relayer: undefined,
             signature: undefined,
             guardianSignature: undefined,
-        });
-=======
+            relayerSignature: undefined,
+        });
+    });
     it("should serialize transaction with relayer", async () => {
         const transaction = new Transaction({
             chainID: networkConfig.ChainID,
-            sender: wallets.alice.address.toBech32(),
-            receiver: wallets.alice.address.toBech32(),
+            sender: wallets.alice.address,
+            receiver: wallets.alice.address,
             relayer: wallets.bob.address,
             gasLimit: 50000n,
             value: 0n,
@@ -821,8 +814,8 @@
     it("should test relayed v3", async () => {
         const transaction = new Transaction({
             chainID: networkConfig.ChainID,
-            sender: wallets.alice.address.toBech32(),
-            receiver: wallets.alice.address.toBech32(),
+            sender: wallets.alice.address,
+            receiver: wallets.alice.address,
             senderUsername: "alice",
             receiverUsername: "bob",
             gasLimit: 80000n,
@@ -835,6 +828,5 @@
         assert.isFalse(transactionComputer.isRelayedV3Transaction(transaction));
         transaction.relayer = wallets.carol.address;
         assert.isTrue(transactionComputer.isRelayedV3Transaction(transaction));
->>>>>>> 9bc160b6
     });
 });