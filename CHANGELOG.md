--- conflicted
+++ resolved
@@ -4,16 +4,14 @@
 
 Check [Keep a Changelog](http://keepachangelog.com/) for recommendations on how to structure this file.
 
-<<<<<<< HEAD
 ## 12.0.0
  - [Breaking change: Implementation of topological sort to sort custom types by their type dependencies (change attribute visibility)](https://github.com/ElrondNetwork/elrond-sdk-erdjs/pull/224)
-=======
+
 ## 11.1.0
 - [Add builder for relayed v1 transactions](https://github.com/ElrondNetwork/elrond-sdk-erdjs/pull/235)
 
 ## 11.0.1
  - [Fix construction of AbiRegistry](https://github.com/ElrondNetwork/elrond-sdk-erdjs/pull/234)
->>>>>>> 0f8a71e9
 
 ## 11.0.0
  - [Breaking change: Sender is now mandatory when constructing a transaction](https://github.com/ElrondNetwork/elrond-sdk-erdjs/pull/226)
