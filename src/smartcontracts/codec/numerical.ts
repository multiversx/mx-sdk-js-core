import { NumericalType, NumericalValue } from "../typesystem";
import { isMsbZero, isMsbOne, bigIntToBuffer, bufferToBigInt, cloneBuffer, flipBufferBitsInPlace, prependByteToBuffer } from "./utils";
import BigNumber from "bignumber.js";

export class NumericalBinaryCodec {
    /**
     * Reads and decodes a NumericalValue from a given buffer,
     * with respect to: {@link https://docs.elrond.com/developers/developer-reference/the-elrond-serialization-format | The Elrond Serialization Format}.
     *
     * @param buffer the input buffer
     * @param type the primitive type
     */
    decodeNested(buffer: Buffer, type: NumericalType): [NumericalValue, number] {
        let offset = 0;
        let length = type.sizeInBytes;

        if (!length) {
            // Size of type is not known: arbitrary-size big integer.
            // Therefore, we must read the length from the header.
            offset = 4;
            length = buffer.readUInt32BE();
        }

        let payload = buffer.slice(offset, offset + length);
        let result = this.decodeTopLevel(payload, type);
        let decodedLength = length + offset;
        return [result, decodedLength];
    }

    /**
     * Reads and decodes a NumericalValue from a given buffer,
     * with respect to: {@link https://docs.elrond.com/developers/developer-reference/the-elrond-serialization-format | The Elrond Serialization Format}.
     *
     * @param buffer the input buffer
     * @param type the primitive type
     */
    decodeTopLevel(buffer: Buffer, type: NumericalType): NumericalValue {
        let payload = cloneBuffer(buffer);

        let empty = buffer.length == 0;
        if (empty) {
<<<<<<< HEAD
            return new NumericalValue(type, BigInt(0));
=======
            return new NumericalValue(new BigNumber(0), type);
>>>>>>> 2da285f4
        }

        let isPositive = !type.withSign || isMsbZero(payload);
        if (isPositive) {
            let value = bufferToBigInt(payload);
            return new NumericalValue(type, value);
        }

        // Also see: https://github.com/ElrondNetwork/big-int-util/blob/master/twos-complement/twos2bigint.go
        flipBufferBitsInPlace(payload);
        let value = bufferToBigInt(payload);
        let negativeValue = value.multipliedBy(new BigNumber(-1));
        let negativeValueMinusOne = negativeValue.minus(new BigNumber(1));

        return new NumericalValue(type, negativeValueMinusOne);
    }

    /**
     * Encodes a NumericalValue to a buffer, 
     * with respect to: {@link https://docs.elrond.com/developers/developer-reference/the-elrond-serialization-format | The Elrond Serialization Format}. 
     */
    encodeNested(primitive: NumericalValue): Buffer {
        if (primitive.sizeInBytes) {
            return this.encodeNestedFixedSize(primitive, primitive.sizeInBytes);
        }

        // Size is not known: arbitrary-size big integer. Therefore, we must emit the length (as U32) before the actual payload.
        let buffer = this.encodeTopLevel(primitive);
        let length = Buffer.alloc(4);
        length.writeUInt32BE(buffer.length);
        return Buffer.concat([length, buffer]);
    }

    private encodeNestedFixedSize(primitive: NumericalValue, size: number): Buffer {
        if (primitive.value.isZero()) {
            return Buffer.alloc(size, 0x00);
        }

        if (!primitive.withSign) {
            const buffer = bigIntToBuffer(primitive.value);
            const paddingBytes = Buffer.alloc(size - buffer.length, 0x00);

            return Buffer.concat([paddingBytes, buffer]);
        }

        if (primitive.value.isPositive()) {
            let buffer = bigIntToBuffer(primitive.value);

            // Fix ambiguity if any
            if (isMsbOne(buffer)) {
                buffer = prependByteToBuffer(buffer, 0x00);
            }

            const paddingBytes = Buffer.alloc(size - buffer.length, 0x00);
            return Buffer.concat([paddingBytes, buffer]);
        }

        // Negative:
        // Also see: https://github.com/ElrondNetwork/big-int-util/blob/master/twos-complement/bigint2twos.go
        let valuePlusOne = primitive.value.plus(new BigNumber(1));
        let buffer = bigIntToBuffer(valuePlusOne);
        flipBufferBitsInPlace(buffer);

        // Fix ambiguity if any
        if (isMsbZero(buffer)) {
            buffer = prependByteToBuffer(buffer, 0xFF);
        }

        const paddingBytes = Buffer.alloc(size - buffer.length, 0xff);
        return Buffer.concat([paddingBytes, buffer]);
    }

    /**
     * Encodes a NumericalValue to a buffer, 
     * with respect to: {@link https://docs.elrond.com/developers/developer-reference/the-elrond-serialization-format | The Elrond Serialization Format}.
     */
    encodeTopLevel(primitive: NumericalValue): Buffer {
        let withSign = primitive.withSign;

        // Nothing or Zero:
        if (primitive.value.isZero()) {
            return Buffer.alloc(0);
        }

        // I don't care about the sign:
        if (!withSign) {
            return bigIntToBuffer(primitive.value);
        }

        return this.encodePrimitive(primitive);
    }

    /**
     * Encodes a NumericalValue to a buffer,
     * with respect to: {@link https://docs.elrond.com/developers/developer-reference/the-elrond-serialization-format | The Elrond Serialization Format}.
     */
    encodePrimitive(primitive: NumericalValue): Buffer {
        // Positive:
        if (primitive.value.isPositive()) {
            let buffer = bigIntToBuffer(primitive.value);

            // Fix ambiguity if any
            if (isMsbOne(buffer)) {
                buffer = prependByteToBuffer(buffer, 0x00);
            }

            return buffer;
        }

        // Negative:
        // Also see: https://github.com/ElrondNetwork/big-int-util/blob/master/twos-complement/bigint2twos.go
        let valuePlusOne = primitive.value.plus(new BigNumber(1));
        let buffer = bigIntToBuffer(valuePlusOne);
        flipBufferBitsInPlace(buffer);

        // Fix ambiguity if any
        if (isMsbZero(buffer)) {
            buffer = prependByteToBuffer(buffer, 0xFF);
        }

        return buffer;
    }
}<|MERGE_RESOLUTION|>--- conflicted
+++ resolved
@@ -39,11 +39,7 @@
 
         let empty = buffer.length == 0;
         if (empty) {
-<<<<<<< HEAD
-            return new NumericalValue(type, BigInt(0));
-=======
-            return new NumericalValue(new BigNumber(0), type);
->>>>>>> 2da285f4
+            return new NumericalValue(type, new BigNumber(0));
         }
 
         let isPositive = !type.withSign || isMsbZero(payload);
