--- conflicted
+++ resolved
@@ -175,17 +175,14 @@
         );
     });
 
-<<<<<<< HEAD
-    it("should create transaction for propose transfer execute ESDT", async function () {
-=======
-    it("should create transaction for propose transfer execute with EGLD send", function () {
+    it("should create transaction for propose transfer execute with EGLD send", async function () {
         const senderAddress = Address.newFromBech32("erd1spyavw0956vq68xj8y4tenjpq2wd5a9p2c6j8gsz7ztyrnpxrruqzu66jx");
 
         const multisigContractAddress = Address.newFromBech32(
             "erd1qqqqqqqqqqqqqpgq0rffvv4vk9vesqplv9ws55fxzdfaspqa8cfszy2hms",
         );
         const amount = 1000000000000000000n; // 1 EGLD
-        const transaction = factory.createTransactionForProposeTransferExecute(senderAddress, {
+        const transaction = await factory.createTransactionForProposeTransferExecute(senderAddress, {
             multisigContract: multisigContractAddress,
             gasLimit: 60_000_000n,
             nativeTokenAmount: amount,
@@ -202,8 +199,31 @@
         );
     });
 
-    it("should create transaction for propose transfer execute ESDT", function () {
->>>>>>> 9db382a0
+    it("should create transaction for propose transfer execute with EGLD send", async function () {
+        const senderAddress = Address.newFromBech32("erd1spyavw0956vq68xj8y4tenjpq2wd5a9p2c6j8gsz7ztyrnpxrruqzu66jx");
+
+        const multisigContractAddress = Address.newFromBech32(
+            "erd1qqqqqqqqqqqqqpgq0rffvv4vk9vesqplv9ws55fxzdfaspqa8cfszy2hms",
+        );
+        const amount = 1000000000000000000n; // 1 EGLD
+        const transaction = await factory.createTransactionForProposeTransferExecute(senderAddress, {
+            multisigContract: multisigContractAddress,
+            gasLimit: 60_000_000n,
+            nativeTokenAmount: amount,
+            to: multisigContractAddress,
+        });
+
+        assert.instanceOf(transaction, Transaction);
+        assert.equal(transaction.sender.toBech32(), senderAddress.toBech32());
+        assert.equal(transaction.receiver.toBech32(), multisigContractAddress.toBech32());
+        assert.equal(transaction.chainID, config.chainID);
+        assert.deepEqual(
+            transaction.data.toString(),
+            "proposeTransferExecute@0000000000000000050078d29632acb15998003f615d0a51261353d8041d3e13@0de0b6b3a7640000@",
+        );
+    });
+
+    it("should create transaction for propose transfer execute ESDT", async function () {
         const senderAddress = Address.newFromBech32("erd1spyavw0956vq68xj8y4tenjpq2wd5a9p2c6j8gsz7ztyrnpxrruqzu66jx");
         const destinationContract = Address.newFromBech32(
             "erd1qqqqqqqqqqqqqpgqfxlljcaalgl2qfcnxcsftheju0ts36kvl3ts3qkewe",
