--- conflicted
+++ resolved
@@ -13,12 +13,8 @@
 }
 
 export class TokenIdentifierValue extends PrimitiveValue {
-<<<<<<< HEAD
+    static ClassName = "TokenIdentifierValue";
     private readonly value: string;
-=======
-    static ClassName = "TokenIdentifierValue";
-    private readonly value: Buffer;
->>>>>>> 982ae385
 
     constructor(value: string) {
         super(new TokenIdentifierType());
