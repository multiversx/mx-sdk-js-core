--- conflicted
+++ resolved
@@ -50,11 +50,7 @@
      * Creates a balance object from a string (with denomination included).
      */
     static fromString(value: string): Balance {
-<<<<<<< HEAD
-        return new Balance(BigInt(value || "0"));
-=======
-        return new Balance(value);
->>>>>>> 2da285f4
+        return new Balance(value || "0");
     }
 
     /**
@@ -65,7 +61,7 @@
     }
 
     isZero(): boolean {
-        return this.value == BigInt(0);
+        return this.value.isZero();
     }
 
     isSet(): boolean {
