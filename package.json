--- conflicted
+++ resolved
@@ -70,12 +70,8 @@
     "prettier": "3.2.4",
     "protobufjs-cli": "1.1.2",
     "ts-node": "9.1.1",
-<<<<<<< HEAD
-    "typescript": "5.6.2",
+    "typescript": "5.9.2",
     "@noble/curves": "1.6.0"
-=======
-    "typescript": "5.9.2"
->>>>>>> 087fab87
   },
   "peerDependencies": {
     "bignumber.js": "^9.0.1",
