--- conflicted
+++ resolved
@@ -5,10 +5,7 @@
 Check [Keep a Changelog](http://keepachangelog.com/) for recommendations on how to structure this file.
 
 ## 12.0.0
-<<<<<<< HEAD
  - [Breaking change: Implementation of topological sort to sort custom types by their type dependencies (change attribute visibility)](https://github.com/ElrondNetwork/elrond-sdk-erdjs/pull/224)
-=======
->>>>>>> ffdbb19d
 
 ## 11.0.0
  - [Breaking change: Sender is now mandatory when constructing a transaction](https://github.com/ElrondNetwork/elrond-sdk-erdjs/pull/TBD)
