--- conflicted
+++ resolved
@@ -61,13 +61,8 @@
     /**
       * Waits until the transaction is completely processed.
       */
-<<<<<<< HEAD
-    public async awaitCompleted(transaction: ITransaction): Promise<void> {
+    public async awaitCompleted(transaction: ITransaction): Promise<ITransactionOnNetwork> {
         let isCompleted = (transactionOnNetwork: ITransactionOnNetwork) => transactionOnNetwork.isCompleted;
-=======
-    public async awaitCompleted(transaction: ITransaction): Promise<ITransactionOnNetwork> {
-        let isCompleted = (transactionOnNetwork: ITransactionOnNetwork) => transactionOnNetwork.isCompleted();
->>>>>>> b373c590
         let doFetch = async () => await this.fetcher.getTransaction(transaction.getHash(), undefined, true);
         let errorProvider = () => new ErrExpectedTransactionStatusNotReached();
 
