--- conflicted
+++ resolved
@@ -1,20 +1,9 @@
-<<<<<<< HEAD
-import { ISignable, ISignature, IVerifiable } from "../interface";
-import { Signature } from "../signature";
-
-=======
->>>>>>> efd160dd
 /**
  * A dummy message used in tests.
  */
 export class TestMessage {
     foo: string = "";
     bar: string = "";
-<<<<<<< HEAD
-    signature: string = "";
-    guardianSignature: string = "";
-=======
->>>>>>> efd160dd
 
     constructor(init?: Partial<TestMessage>) {
         Object.assign(this, init);
@@ -29,15 +18,4 @@
         let serialized = JSON.stringify(plainObject);
         return Buffer.from(serialized);
     }
-<<<<<<< HEAD
-
-    applySignature(signature: ISignature) {
-        this.signature = signature.hex();
-    }
-
-    getSignature(): ISignature {
-        return new Signature(Buffer.from(this.signature, "hex"));
-    }
-=======
->>>>>>> efd160dd
 }