--- conflicted
+++ resolved
@@ -4,13 +4,11 @@
 
 Check [Keep a Changelog](http://keepachangelog.com/) for recommendations on how to structure this file.
 
-<<<<<<< HEAD
 ## [4.?.? TBD] - TBA
  - [ABI-based contract interaction. Redesigned typing system #107](https://github.com/ElrondNetwork/elrond-sdk/pull/107)
-=======
+
 ## [3.1.3] - 26.03.2021
 - [Fixed ledger signing using hash fields #245](https://github.com/ElrondNetwork/elrond-sdk/pull/245)
->>>>>>> 9b42613c
 
 ## [3.1.2] - 24.03.2021
 - [Fixed ledger login feature #240](https://github.com/ElrondNetwork/elrond-sdk/pull/240)
