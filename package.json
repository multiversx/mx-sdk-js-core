{
  "name": "@multiversx/sdk-core",
<<<<<<< HEAD
  "version": "14.1.2",
=======
  "version": "14.2.0-beta.0",
>>>>>>> d1ff2dfd
  "description": "MultiversX SDK for JavaScript and TypeScript",
  "author": "MultiversX",
  "homepage": "https://multiversx.com",
  "license": "MIT",
  "repository": "github:multiversx/mx-sdk-js-core",
  "bugs": {
    "url": "https://github.com/multiversx/mx-sdk-js-core/issues"
  },
  "keywords": [
    "multiversx",
    "sdk",
    "blockchain"
  ],
  "main": "out/index.js",
  "types": "out/index.d.js",
  "files": [
    "out/**/*",
    "out-browser/**/*"
  ],
  "scripts": {
    "test": "npm run tests-unit",
    "tests-unit": "mocha $(find . -name '*.spec.ts' ! -name '*.local.net.spec.*' ! -name '*.test.net.spec.*' ! -name '*.dev.net.spec.*' ! -name '*.main.net.spec.*')",
    "tests-localnet": "mocha $(find . -name '*.local.net.spec.ts')",
    "tests-testnet": "mocha $(find . -name '*.test.net.spec.ts')",
    "tests-devnet": "mocha $(find . -name '*.dev.net.spec.ts')",
    "tests-mainnet": "mocha $(find . -name '*.main.net.spec.ts')",
    "compile-browser": "tsc -p tsconfig.json && browserify out/index.js -o out-browser/sdk-core.js --standalone multiversxSdkCore -p esmify",
    "compile": "tsc -p tsconfig.json",
    "compile-proto": "npx pbjs -t static-module -w default -o src/proto/compiled.js src/proto/transaction.proto",
    "browser-tests": "make clean && make browser-tests && http-server --port=9876 -o browser-tests/index.html",
    "lint": "eslint .",
    "pretty": "prettier --write ./src/**/*.{js,ts}",
    "pretest": "npm run compile",
    "prepare": "npm run compile"
  },
  "dependencies": {
    "@multiversx/sdk-transaction-decoder": "1.0.2",
    "json-bigint": "1.0.0",
    "bech32": "1.1.4",
    "blake2b": "2.1.3",
    "buffer": "6.0.3",
    "ed25519-hd-key": "1.1.2",
    "ed2curve": "0.3.0",
    "keccak": "3.0.2",
    "scryptsy": "2.1.0",
    "tweetnacl": "1.0.3",
    "@noble/ed25519": "1.7.3",
    "@noble/hashes": "1.3.0",
    "uuid": "8.3.2"
  },
  "devDependencies": {
    "@types/assert": "1.4.6",
    "@types/chai": "4.2.11",
    "@types/ed2curve": "0.2.2",
    "@types/mocha": "9.1.0",
    "@types/node": "13.13.2",
    "@types/scryptsy": "2.0.0",
    "assert": "2.0.0",
    "browserify": "17.0.0",
    "chai": "4.2.0",
    "mocha": "9.2.2",
    "protobufjs-cli": "1.1.2",
    "ts-node": "9.1.1",
    "typescript": "4.1.2",
    "@typescript-eslint/eslint-plugin": "5.44.0",
    "@typescript-eslint/parser": "5.44.0",
    "@types/uuid": "8.3.0",
    "eslint": "8.28.0",
    "eslint-config-prettier": "9.1.0",
    "prettier": "3.2.4"
  },
  "peerDependencies": {
    "bignumber.js": "^9.0.1",
    "protobufjs": "^7.2.6"
  },
  "optionalDependencies": {
    "axios": "^1.7.4",
    "@multiversx/sdk-bls-wasm": "0.3.5",
    "bip39": "3.1.0"
  }
}<|MERGE_RESOLUTION|>--- conflicted
+++ resolved
@@ -1,10 +1,6 @@
 {
   "name": "@multiversx/sdk-core",
-<<<<<<< HEAD
-  "version": "14.1.2",
-=======
   "version": "14.2.0-beta.0",
->>>>>>> d1ff2dfd
   "description": "MultiversX SDK for JavaScript and TypeScript",
   "author": "MultiversX",
   "homepage": "https://multiversx.com",
