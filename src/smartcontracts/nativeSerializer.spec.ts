import BigNumber from "bignumber.js";
import { assert } from "chai";
import { Address } from "../address";
import { NativeSerializer } from "./nativeSerializer";
import { AbiRegistry, AddressType, AddressValue, BigUIntType, BooleanType, BooleanValue, CompositeType, CompositeValue, EndpointDefinition, EndpointModifiers, EndpointParameterDefinition, EnumType, ListType, NullType, OptionalType, OptionalValue, OptionType, OptionValue, TupleType, U32Type, U64Type, U64Value, U8Type, U8Value, VariadicType, VariadicValue } from "./typesystem";
import { BytesType, BytesValue } from "./typesystem/bytes";

describe("test native serializer", () => {
    it("should perform type inference", async () => {
        const endpointModifiers = new EndpointModifiers("", []);
        const inputParameters = [
            new EndpointParameterDefinition("", "", new BigUIntType()),
            new EndpointParameterDefinition("", "", new ListType(new AddressType())),
            new EndpointParameterDefinition("", "", new BytesType()),
            new EndpointParameterDefinition("", "", new BytesType()),
            new EndpointParameterDefinition("", "", new OptionType(new U32Type())),
            new EndpointParameterDefinition("", "", new OptionType(new U32Type())),
            new EndpointParameterDefinition("", "", new OptionalType(new BytesType()))
        ];
        const endpoint = new EndpointDefinition("foo", inputParameters, [], endpointModifiers);

        const p0 = 42;
        const p1 = [new Address("erd1dc3yzxxeq69wvf583gw0h67td226gu2ahpk3k50qdgzzym8npltq7ndgha"), new Address("erd1r69gk66fmedhhcg24g2c5kn2f2a5k4kvpr6jfw67dn2lyydd8cfswy6ede")];
        const p2 = Buffer.from("abba", "hex");
        const p3 = Number(0xabba);
        const p4 = null;
        const p5 = 7;

        // Let's not provide the last parameter
        const typedValues = NativeSerializer.nativeToTypedValues([p0, p1, p2, p3, p4, p5], endpoint);

        assert.deepEqual(typedValues[0].getType(), new BigUIntType());
        assert.deepEqual(typedValues[0].valueOf().toNumber(), p0);
        assert.deepEqual(typedValues[1].getType(), new ListType(new AddressType()));
        assert.deepEqual(typedValues[1].valueOf(), p1);
        assert.deepEqual(typedValues[2].getType(), new BytesType());
        assert.deepEqual(typedValues[2].valueOf(), p2);
        assert.deepEqual(typedValues[3].getType(), new BytesType());
        assert.deepEqual(typedValues[3].valueOf(), Buffer.from("abba", "hex"));
        assert.deepEqual(typedValues[4].getType(), new OptionType(new NullType()));
        assert.deepEqual(typedValues[4].valueOf(), null);
        assert.deepEqual(typedValues[5].getType(), new OptionType(new U32Type()));
        assert.deepEqual(typedValues[5].valueOf().toNumber(), p5);
        assert.deepEqual(typedValues[6].getType(), new OptionalType(new BytesType()));
        assert.deepEqual(typedValues[6].valueOf(), null);
    });

    it("should should handle optionals in a strict manner (but it does not)", async () => {
        const endpoint = AbiRegistry.create({
            "endpoints": [
                {
                    "name": "foo",
                    "inputs": [{
                        "type": "optional<bool>"
                    }],
                    "outputs": []
                }
            ]
        }).getEndpoint("foo");

        let typedValues = NativeSerializer.nativeToTypedValues([
            new OptionalValue(new BooleanType(), new BooleanValue(true))
        ], endpoint);

        // Isn't this a bug? Shouldn't it be be OptionalType(BooleanType()), instead?
        assert.deepEqual(typedValues[0].getType(), new BooleanType());

        // Isn't this a bug? Shouldn't it be OptionalValue(OptionalType(BooleanType()), BooleanValue(true)), instead?
        assert.deepEqual(typedValues[0], new OptionalValue(new BooleanType(), new BooleanValue(true)));
    });

    it("should accept a mix between typed values and regular JavaScript objects", async () => {
        let endpointModifiers = new EndpointModifiers("", []);
        let inputParameters = [
            new EndpointParameterDefinition("a", "a", new BigUIntType()),
            new EndpointParameterDefinition("b", "b", new ListType(new AddressType())),
            new EndpointParameterDefinition("c", "c", new BytesType())
        ];
        let endpoint = new EndpointDefinition("foo", inputParameters, [], endpointModifiers);

        let a = 42;
        let b = [new Address("erd1dc3yzxxeq69wvf583gw0h67td226gu2ahpk3k50qdgzzym8npltq7ndgha")];
        let c = BytesValue.fromUTF8("test");

        let typedValues = NativeSerializer.nativeToTypedValues([a, b, c], endpoint);

        assert.deepEqual(typedValues[0].getType(), new BigUIntType());
        assert.deepEqual(typedValues[0].valueOf().toNumber(), a);
        assert.deepEqual(typedValues[1].getType(), new ListType(new AddressType()));
        assert.deepEqual(typedValues[1].valueOf(), b);
        assert.deepEqual(typedValues[2].getType(), new BytesType());
        assert.deepEqual(typedValues[2].valueOf(), c.valueOf());
    });

    it("should accept a mix between typed values and regular JavaScript objects (variadic, optionals)", async () => {
        const endpoint = AbiRegistry.create({
            "endpoints": [
                {
                    "name": "foo",
                    "inputs": [{
                        "type": "bool"
                    }, {
                        "type": "optional<bool>"
                    }, {
                        "type": "variadic<bool>"
                    }],
                    "outputs": []
                }
            ]
        }).getEndpoint("foo");

        // Using only native JavaScript objects
        let typedValues = NativeSerializer.nativeToTypedValues([
            true,
            null,
            true,
            false,
            true
        ], endpoint);

        assert.deepEqual(typedValues[0].getType(), new BooleanType());
        assert.deepEqual(typedValues[0].valueOf(), true);
        assert.deepEqual(typedValues[1].getType(), new OptionalType(new BooleanType()));
        assert.deepEqual(typedValues[1].valueOf(), null);
        assert.deepEqual(typedValues[2].getType(), new VariadicType(new BooleanType()));
        assert.deepEqual(typedValues[2].valueOf(), [true, false, true]);

        // Using both native JavaScript objects and typed values
        typedValues = NativeSerializer.nativeToTypedValues([
            true,
            null,
            VariadicValue.fromItems(new BooleanValue(true), new BooleanValue(false), new BooleanValue(true)),
        ], endpoint);

        assert.deepEqual(typedValues[0].getType(), new BooleanType());
        assert.deepEqual(typedValues[0].valueOf(), true);
        assert.deepEqual(typedValues[1].getType(), new OptionalType(new BooleanType()));
        assert.deepEqual(typedValues[1].valueOf(), null);
        assert.deepEqual(typedValues[2].getType(), new VariadicType(new BooleanType()));
        assert.deepEqual(typedValues[2].valueOf(), [true, false, true]);
    });

    it("should accept a mix between typed values and regular JavaScript objects (composite, optionals)", async () => {
        const endpoint = AbiRegistry.create({
            "endpoints": [
                {
                    "name": "foo",
                    "inputs": [{
                        "type": "optional<multi<Address,u64>>",
                    }],
                    "outputs": []
                }
            ]
        }).getEndpoint("foo");

        const compositeType = new CompositeType(new AddressType(), new U64Type());
        const optionalCompositeType = new OptionalType(compositeType);
        const addressBech32 = "erd1dc3yzxxeq69wvf583gw0h67td226gu2ahpk3k50qdgzzym8npltq7ndgha";
        const address = Address.fromBech32(addressBech32);
        const compositeValue = CompositeValue.fromItems(new AddressValue(address), new U64Value(42));
        const optionalCompositeValue = new OptionalValue(optionalCompositeType, compositeValue);

        // Pass nothing
        let typedValues = NativeSerializer.nativeToTypedValues([null], endpoint);

        assert.deepEqual(typedValues[0].getType(), optionalCompositeType);
        assert.deepEqual(typedValues[0].valueOf(), null);

        // Pass only native values
        typedValues = NativeSerializer.nativeToTypedValues([[addressBech32, 42]], endpoint);

        assert.deepEqual(typedValues[0].getType(), optionalCompositeType);
        assert.deepEqual(typedValues[0], optionalCompositeValue);
        assert.deepEqual(typedValues[0].valueOf(), [address, new BigNumber(42)]);

        // Pass only typed values
        typedValues = NativeSerializer.nativeToTypedValues([new OptionalValue(optionalCompositeType, compositeValue)], endpoint);

        assert.deepEqual(typedValues[0].getType(), optionalCompositeType);
        assert.deepEqual(typedValues[0], optionalCompositeValue);
        assert.deepEqual(typedValues[0].valueOf(), [address, new BigNumber(42)]);

        // Pass a mix of native and typed values
        typedValues = NativeSerializer.nativeToTypedValues([
            [new AddressValue(address), 42]
        ], endpoint);

        assert.deepEqual(typedValues[0].getType(), optionalCompositeType);
        assert.deepEqual(typedValues[0], optionalCompositeValue);
        assert.deepEqual(typedValues[0].valueOf(), [address, new BigNumber(42)]);

        // Pass a mix of native and typed values
        typedValues = NativeSerializer.nativeToTypedValues([
            [addressBech32, new U64Value(42)],
        ], endpoint);

        assert.deepEqual(typedValues[0].getType(), optionalCompositeType);
        assert.deepEqual(typedValues[0], optionalCompositeValue);
        assert.deepEqual(typedValues[0].valueOf(), [address, new BigNumber(42)]);
    });

    it("should accept a mix between typed values and regular JavaScript objects (tuples)", async () => {
        const endpoint = AbiRegistry.create({
            "endpoints": [
                {
                    "name": "foo",
                    "inputs": [{
                        "type": "tuple<u64,bool>",
                    }, {
                        "type": "tuple<u8,Option<bool>>",
                    }, {
                        "type": "List<tuple<u8,bool>>>",
                    }, {
                        "type": "u64"
                    }],
                    "outputs": []
                }
            ]
        }).getEndpoint("foo");

        // Pass only native values
        let typedValues = NativeSerializer.nativeToTypedValues([
            [42, true],
            [43, false],
            [[44, false], [45, true]],
            46
        ], endpoint);

        assert.deepEqual(typedValues[0].getType(), new TupleType(new U64Type(), new BooleanType()));
        assert.deepEqual(typedValues[0].valueOf(), { field0: new BigNumber(42), field1: true });
        assert.deepEqual(typedValues[1].getType(), new TupleType(new U8Type(), new OptionType(new BooleanType())));
        assert.deepEqual(typedValues[1].valueOf(), { field0: new BigNumber(43), field1: false });
        assert.deepEqual(typedValues[2].getType(), new ListType(new TupleType(new U8Type(), new BooleanType())));
        assert.deepEqual(typedValues[2].valueOf(), [{ field0: new BigNumber(44), field1: false }, { field0: new BigNumber(45), field1: true }]);

        // Pass a mix of native and typed values
        typedValues = NativeSerializer.nativeToTypedValues([
            [new U64Value(42), true],
            [43, OptionValue.newProvided(new BooleanValue(false))],
            [[new U8Value(44), false], [45, new BooleanValue(true)]],
            46
        ], endpoint);

        assert.deepEqual(typedValues[0].getType(), new TupleType(new U64Type(), new BooleanType()));
        assert.deepEqual(typedValues[0].valueOf(), { field0: new BigNumber(42), field1: true });
        assert.deepEqual(typedValues[1].getType(), new TupleType(new U8Type(), new OptionType(new BooleanType())));
        assert.deepEqual(typedValues[1].valueOf(), { field0: new BigNumber(43), field1: false });
        assert.deepEqual(typedValues[2].getType(), new ListType(new TupleType(new U8Type(), new BooleanType())));
        assert.deepEqual(typedValues[2].valueOf(), [{ field0: new BigNumber(44), field1: false }, { field0: new BigNumber(45), field1: true }]);
    });

<<<<<<< HEAD
    it("should perform type inference (enums)", async () => {
        const abiRegistry = AbiRegistry.create({
            "endpoints": [
                {
                    "name": "foo",
                    "inputs": [{
                        "type": "MyEnum",
                    }, {
                        "type": "MyEnum",
                    }, {
                        "type": "MyEnum",
                    }, {
                        "type": "MyEnum",
                    }],
                    "outputs": []
                }
            ],
            "types": {
                "MyEnum": {
                    "type": "enum",
                    "variants": [
                        {
                            "name": "Nothing",
                            "discriminant": 0
                        },
                        {
                            "name": "Something",
                            "discriminant": 1,
                            "fields": [
                                {
                                    "name": "0",
                                    "type": "Address"
                                }
                            ]
                        },
                        {
                            "name": "Else",
                            "discriminant": 2,
                            "fields": [
                                {
                                    "name": "x",
                                    "type": "u64"
                                },
                                {
                                    "name": "y",
                                    "type": "u64"
                                }
                            ]
                        }
                    ]
                },
            }
        });

        const endpoint = abiRegistry.getEndpoint("foo");
        const enumType = abiRegistry.getEnum("MyEnum");

        // Simple enum by discriminant
        const p0 = 0;
        // Simple enum by name
        const p1 = 'Nothing';
        // Enum with a single field
        const p2 = { name: 'Something', fields: { 0: 'erd1dc3yzxxeq69wvf583gw0h67td226gu2ahpk3k50qdgzzym8npltq7ndgha' } };
        // Enum with multiple fields
        const p3 = { name: 'Else', fields: { x: 42, y: 43 } };

        const typedValues = NativeSerializer.nativeToTypedValues([p0, p1, p2, p3], endpoint);

        assert.deepEqual(typedValues[0].getType(), enumType);
        assert.deepEqual(typedValues[0].valueOf(), { name: "Nothing", fields: [] });
        assert.deepEqual(typedValues[1].getType(), enumType);
        assert.deepEqual(typedValues[1].valueOf(), { name: "Nothing", fields: [] });
        assert.deepEqual(typedValues[2].getType(), enumType);
        assert.deepEqual(typedValues[2].valueOf(), { name: 'Something', fields: [ new Address('erd1dc3yzxxeq69wvf583gw0h67td226gu2ahpk3k50qdgzzym8npltq7ndgha') ] });
        assert.deepEqual(typedValues[3].getType(), enumType);
        assert.deepEqual(typedValues[3].valueOf(), { name: 'Else', fields: [ new BigNumber(42), new BigNumber(43) ] });
    });
=======
    it('should accept no value for variadic types', async () => {
        const endpoint = AbiRegistry.create({
          endpoints: [
            {
              name: 'foo',
              inputs: [
                {
                  type: 'u64',
                },
                {
                  name: 'features',
                  type: 'variadic<bytes>',
                  multi_arg: true,
                },
              ],
              outputs: [],
            },
          ],
        }).getEndpoint('foo');

        // Using both native JavaScript objects and typed values
        const typedValues = NativeSerializer.nativeToTypedValues(
          [42],
          endpoint
        );

        assert.deepEqual(typedValues[0].getType(), new U64Type());
        assert.deepEqual(typedValues[0].valueOf(), new BigNumber(42));
        assert.deepEqual(typedValues[1].getType(), new VariadicType(new BytesType()));
        assert.deepEqual(typedValues[1].valueOf(), []);
      });
>>>>>>> 0e2fcd94
});<|MERGE_RESOLUTION|>--- conflicted
+++ resolved
@@ -249,7 +249,38 @@
         assert.deepEqual(typedValues[2].valueOf(), [{ field0: new BigNumber(44), field1: false }, { field0: new BigNumber(45), field1: true }]);
     });
 
-<<<<<<< HEAD
+    it('should accept no value for variadic types', async () => {
+        const endpoint = AbiRegistry.create({
+          endpoints: [
+            {
+              name: 'foo',
+              inputs: [
+                {
+                  type: 'u64',
+                },
+                {
+                  name: 'features',
+                  type: 'variadic<bytes>',
+                  multi_arg: true,
+                },
+              ],
+              outputs: [],
+            },
+          ],
+        }).getEndpoint('foo');
+
+        // Using both native JavaScript objects and typed values
+        const typedValues = NativeSerializer.nativeToTypedValues(
+          [42],
+          endpoint
+        );
+
+        assert.deepEqual(typedValues[0].getType(), new U64Type());
+        assert.deepEqual(typedValues[0].valueOf(), new BigNumber(42));
+        assert.deepEqual(typedValues[1].getType(), new VariadicType(new BytesType()));
+        assert.deepEqual(typedValues[1].valueOf(), []);
+      });
+
     it("should perform type inference (enums)", async () => {
         const abiRegistry = AbiRegistry.create({
             "endpoints": [
@@ -327,37 +358,4 @@
         assert.deepEqual(typedValues[3].getType(), enumType);
         assert.deepEqual(typedValues[3].valueOf(), { name: 'Else', fields: [ new BigNumber(42), new BigNumber(43) ] });
     });
-=======
-    it('should accept no value for variadic types', async () => {
-        const endpoint = AbiRegistry.create({
-          endpoints: [
-            {
-              name: 'foo',
-              inputs: [
-                {
-                  type: 'u64',
-                },
-                {
-                  name: 'features',
-                  type: 'variadic<bytes>',
-                  multi_arg: true,
-                },
-              ],
-              outputs: [],
-            },
-          ],
-        }).getEndpoint('foo');
-
-        // Using both native JavaScript objects and typed values
-        const typedValues = NativeSerializer.nativeToTypedValues(
-          [42],
-          endpoint
-        );
-
-        assert.deepEqual(typedValues[0].getType(), new U64Type());
-        assert.deepEqual(typedValues[0].valueOf(), new BigNumber(42));
-        assert.deepEqual(typedValues[1].getType(), new VariadicType(new BytesType()));
-        assert.deepEqual(typedValues[1].valueOf(), []);
-      });
->>>>>>> 0e2fcd94
 });