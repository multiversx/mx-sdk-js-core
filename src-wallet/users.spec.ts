import { assert } from "chai";
import { Randomness } from "./crypto";
<<<<<<< HEAD
import { UserAddress } from "./userAddress";
import { UserSigner } from "./userSigner";
import { GuardianSigner } from "./guardianSigner"
import { UserVerifier } from "./userVerifier";
=======
>>>>>>> f7e646a6
import { ErrInvariantFailed } from "./errors";
import { Mnemonic } from "./mnemonic";
import { TestMessage } from "./testutils/message";
import { TestTransaction } from "./testutils/transaction";
import { DummyMnemonic, DummyMnemonicOf12Words, DummyPassword, loadTestKeystore, loadTestWallet, TestWallet } from "./testutils/wallets";
import { UserAddress } from "./userAddress";
import { UserSecretKey } from "./userKeys";
import { UserSigner } from "./userSigner";
import { UserVerifier } from "./userVerifier";
import { UserWallet } from "./userWallet";

describe("test user wallets", () => {
    let alice: TestWallet, bob: TestWallet, carol: TestWallet;
    let password: string = DummyPassword;

    before(async function () {
        alice = await loadTestWallet("alice");
        bob = await loadTestWallet("bob");
        carol = await loadTestWallet("carol");
    });

    it("should generate mnemonic", () => {
        let mnemonic = Mnemonic.generate();
        let words = mnemonic.getWords();
        assert.lengthOf(words, 24);
    });

    it("should derive keys", async () => {
        let mnemonic = Mnemonic.fromString(DummyMnemonic);

        assert.equal(mnemonic.deriveKey(0).hex(), alice.secretKeyHex);
        assert.equal(mnemonic.deriveKey(1).hex(), bob.secretKeyHex);
        assert.equal(mnemonic.deriveKey(2).hex(), carol.secretKeyHex);
    });

    it("should derive keys (12 words)", async () => {
        const mnemonic = Mnemonic.fromString(DummyMnemonicOf12Words);

        assert.equal(mnemonic.deriveKey(0).generatePublicKey().toAddress().bech32(), "erd1l8g9dk3gz035gkjhwegsjkqzdu3augrwhcfxrnucnyyrpc2220pqg4g7na");
        assert.equal(mnemonic.deriveKey(1).generatePublicKey().toAddress().bech32(), "erd1fmhwg84rldg0xzngf53m0y607wvefvamh07n2mkypedx27lcqnts4zs09p");
        assert.equal(mnemonic.deriveKey(2).generatePublicKey().toAddress().bech32(), "erd1tyuyemt4xz2yjvc7rxxp8kyfmk2n3h8gv3aavzd9ru4v2vhrkcksptewtj");
    });

    it("should create secret key", () => {
        let keyHex = alice.secretKeyHex;
        let fromBuffer = new UserSecretKey(Buffer.from(keyHex, "hex"));
        let fromHex = UserSecretKey.fromString(keyHex);

        assert.equal(fromBuffer.hex(), keyHex);
        assert.equal(fromHex.hex(), keyHex);
    });

    it("should compute public key (and address)", () => {
        let secretKey: UserSecretKey;

        secretKey = new UserSecretKey(Buffer.from(alice.secretKeyHex, "hex"));
        assert.equal(secretKey.generatePublicKey().hex(), alice.address.hex());
        assert.deepEqual(secretKey.generatePublicKey().toAddress(), alice.address);

        secretKey = new UserSecretKey(Buffer.from(bob.secretKeyHex, "hex"));
        assert.equal(secretKey.generatePublicKey().hex(), bob.address.hex());
        assert.deepEqual(secretKey.generatePublicKey().toAddress(), bob.address);

        secretKey = new UserSecretKey(Buffer.from(carol.secretKeyHex, "hex"));
        assert.equal(secretKey.generatePublicKey().hex(), carol.address.hex());
        assert.deepEqual(secretKey.generatePublicKey().toAddress(), carol.address);
    });

    it("should throw error when invalid input", () => {
        assert.throw(() => new UserSecretKey(Buffer.alloc(42)), ErrInvariantFailed);
        assert.throw(() => UserSecretKey.fromString("foobar"), ErrInvariantFailed);
    });

    it("should handle PEM files", () => {
        assert.equal(UserSecretKey.fromPem(alice.pemFileText).hex(), alice.secretKeyHex);
        assert.equal(UserSecretKey.fromPem(bob.pemFileText).hex(), bob.secretKeyHex);
        assert.equal(UserSecretKey.fromPem(carol.pemFileText).hex(), carol.secretKeyHex);
    });

    it("should create and load keystore files (with secret keys)", function () {
        this.timeout(10000);

        let aliceSecretKey = UserSecretKey.fromString(alice.secretKeyHex);
        let bobSecretKey = UserSecretKey.fromString(bob.secretKeyHex);
        let carolSecretKey = UserSecretKey.fromString(carol.secretKeyHex);

        console.time("encrypt");
        let aliceKeyFile = UserWallet.fromSecretKey({ secretKey: aliceSecretKey, password: password });
        let bobKeyFile = UserWallet.fromSecretKey({ secretKey: bobSecretKey, password: password });
        let carolKeyFile = UserWallet.fromSecretKey({ secretKey: carolSecretKey, password: password });
        console.timeEnd("encrypt");

        assert.equal(aliceKeyFile.toJSON().bech32, alice.address.bech32());
        assert.equal(bobKeyFile.toJSON().bech32, bob.address.bech32());
        assert.equal(carolKeyFile.toJSON().bech32, carol.address.bech32());

        console.time("decrypt");
        assert.deepEqual(UserWallet.decryptSecretKey(aliceKeyFile.toJSON(), password), aliceSecretKey);
        assert.deepEqual(UserWallet.decryptSecretKey(bobKeyFile.toJSON(), password), bobSecretKey);
        assert.deepEqual(UserWallet.decryptSecretKey(carolKeyFile.toJSON(), password), carolSecretKey);
        console.timeEnd("decrypt");

        // With provided randomness, in order to reproduce our development wallets

        aliceKeyFile = UserWallet.fromSecretKey({
            secretKey: aliceSecretKey,
            password: password,
            randomness: new Randomness({
                id: alice.keyFileObject.id,
                iv: Buffer.from(alice.keyFileObject.crypto.cipherparams.iv, "hex"),
                salt: Buffer.from(alice.keyFileObject.crypto.kdfparams.salt, "hex")
            })
        });

        bobKeyFile = UserWallet.fromSecretKey({
            secretKey: bobSecretKey,
            password: password,
            randomness: new Randomness({
                id: bob.keyFileObject.id,
                iv: Buffer.from(bob.keyFileObject.crypto.cipherparams.iv, "hex"),
                salt: Buffer.from(bob.keyFileObject.crypto.kdfparams.salt, "hex")
            })
        });

        carolKeyFile = UserWallet.fromSecretKey({
            secretKey: carolSecretKey,
            password: password,
            randomness: new Randomness({
                id: carol.keyFileObject.id,
                iv: Buffer.from(carol.keyFileObject.crypto.cipherparams.iv, "hex"),
                salt: Buffer.from(carol.keyFileObject.crypto.kdfparams.salt, "hex")
            })
        });

        assert.deepEqual(aliceKeyFile.toJSON(), alice.keyFileObject);
        assert.deepEqual(bobKeyFile.toJSON(), bob.keyFileObject);
        assert.deepEqual(carolKeyFile.toJSON(), carol.keyFileObject);
    });

    it("should load keystore files (with secret keys, but without 'kind' field)", async function () {
        const keyFileObject = await loadTestKeystore("withoutKind.json");
        const secretKey = UserWallet.decryptSecretKey(keyFileObject, password);

        assert.equal(secretKey.generatePublicKey().toAddress().bech32(), "erd1qyu5wthldzr8wx5c9ucg8kjagg0jfs53s8nr3zpz3hypefsdd8ssycr6th");
    });

    it("should create and load keystore files (with mnemonics)", async function () {
        this.timeout(10000);

        const wallet = UserWallet.fromMnemonic({ mnemonic: DummyMnemonic, password: password });
        const json = wallet.toJSON();

        assert.equal(json.version, 4);
        assert.equal(json.kind, "mnemonic");
        assert.isUndefined(json.bech32);

        const mnemonic = UserWallet.decryptMnemonic(json, password);
        const mnemonicText = mnemonic.toString();

        assert.equal(mnemonicText, DummyMnemonic);
        assert.equal(mnemonic.deriveKey(0).generatePublicKey().toAddress().bech32(), alice.address.bech32());
        assert.equal(mnemonic.deriveKey(1).generatePublicKey().toAddress().bech32(), bob.address.bech32());
        assert.equal(mnemonic.deriveKey(2).generatePublicKey().toAddress().bech32(), carol.address.bech32());

        // With provided randomness, in order to reproduce our test wallets
        const expectedDummyWallet = await loadTestKeystore("withDummyMnemonic.json");
        const dummyWallet = UserWallet.fromMnemonic({
            mnemonic: DummyMnemonic,
            password: password,
            randomness: new Randomness({
                id: "5b448dbc-5c72-4d83-8038-938b1f8dff19",
                iv: Buffer.from("2da5620906634972d9a623bc249d63d4", "hex"),
                salt: Buffer.from("aa9e0ba6b188703071a582c10e5331f2756279feb0e2768f1ba0fd38ec77f035", "hex")
            })
        });

        assert.deepEqual(dummyWallet.toJSON(), expectedDummyWallet);
    });

    it("should sign transactions", async () => {
        let signer = new UserSigner(UserSecretKey.fromString("1a927e2af5306a9bb2ea777f73e06ecc0ac9aaa72fb4ea3fecf659451394cccf"));
        let verifier = new UserVerifier(UserSecretKey.fromString("1a927e2af5306a9bb2ea777f73e06ecc0ac9aaa72fb4ea3fecf659451394cccf").generatePublicKey());
<<<<<<< HEAD
=======
        let sender = UserAddress.fromBech32("erd1l453hd0gt5gzdp7czpuall8ggt2dcv5zwmfdf3sd3lguxseux2fsmsgldz");
>>>>>>> f7e646a6

        // With data field
        let transaction = new TestTransaction({
            nonce: 0,
            value: "0",
            receiver: "erd1cux02zersde0l7hhklzhywcxk4u9n4py5tdxyx7vrvhnza2r4gmq4vw35r",
            gasPrice: 1000000000,
            gasLimit: 50000,
            data: "foo",
            chainID: "1",
        });

        let serialized = transaction.serializeForSigning().toString();
        await signer.sign(transaction);

        assert.equal(serialized, `{"nonce":0,"value":"0","receiver":"erd1cux02zersde0l7hhklzhywcxk4u9n4py5tdxyx7vrvhnza2r4gmq4vw35r","sender":"","gasPrice":1000000000,"gasLimit":50000,"data":"Zm9v","chainID":"1","version":1}`);
        assert.equal(transaction.getSignature().hex(), "a3b61a2fe461f3393c42e6cb0477a6b52ffd92168f10c111f6aa8d0a310ee0c314fae0670f8313f1ad992933ac637c61a8ff20cc20b6a8b2260a4af1a120a70d");
        assert.isTrue(verifier.verify(transaction));
        // Without data field
        transaction = new TestTransaction({
            nonce: 8,
            value: "10000000000000000000",
            receiver: "erd1cux02zersde0l7hhklzhywcxk4u9n4py5tdxyx7vrvhnza2r4gmq4vw35r",
            gasPrice: 1000000000,
            gasLimit: 50000,
            chainID: "1"
        });

        serialized = transaction.serializeForSigning().toString();
        await signer.sign(transaction);

        assert.equal(serialized, `{"nonce":8,"value":"10000000000000000000","receiver":"erd1cux02zersde0l7hhklzhywcxk4u9n4py5tdxyx7vrvhnza2r4gmq4vw35r","sender":"","gasPrice":1000000000,"gasLimit":50000,"chainID":"1","version":1}`);
        assert.equal(transaction.getSignature().hex(), "f136c901d37349a7da8cfe3ab5ec8ef333b0bc351517c0e9bef9eb9704aed3077bf222769cade5ff29dffe5f42e4f0c5e0b068bdba90cd2cb41da51fd45d5a03");
    });

    it("guardian should sign transactions from PEM", async () => {
        // bob is the guardian
        let signer = new UserSigner(UserSecretKey.fromString("1a927e2af5306a9bb2ea777f73e06ecc0ac9aaa72fb4ea3fecf659451394cccf"));
        let verifier = new UserVerifier(UserSecretKey.fromString("1a927e2af5306a9bb2ea777f73e06ecc0ac9aaa72fb4ea3fecf659451394cccf").generatePublicKey());
        let guardianSigner = new GuardianSigner(UserSecretKey.fromPem(bob.pemFileText));

        // With data field
        let transaction = new TestTransaction({
            nonce: 0,
            value: "0",
            receiver: "erd1cux02zersde0l7hhklzhywcxk4u9n4py5tdxyx7vrvhnza2r4gmq4vw35r",
            sender: "erd1l453hd0gt5gzdp7czpuall8ggt2dcv5zwmfdf3sd3lguxseux2fsmsgldz",
            gasPrice: 1000000000,
            gasLimit: 50000,
            data: "foo",
            chainID: "1",
            guardian: "erd1spyavw0956vq68xj8y4tenjpq2wd5a9p2c6j8gsz7ztyrnpxrruqzu66jx",
            options: 2,
            version: 2
        });

        let serialized = transaction.serializeForSigning().toString();
        await signer.sign(transaction);
        await guardianSigner.guard(transaction);

        assert.equal(serialized, `{"nonce":0,"value":"0","receiver":"erd1cux02zersde0l7hhklzhywcxk4u9n4py5tdxyx7vrvhnza2r4gmq4vw35r","sender":"erd1l453hd0gt5gzdp7czpuall8ggt2dcv5zwmfdf3sd3lguxseux2fsmsgldz","guardian":"erd1spyavw0956vq68xj8y4tenjpq2wd5a9p2c6j8gsz7ztyrnpxrruqzu66jx","gasPrice":1000000000,"gasLimit":50000,"data":"Zm9v","chainID":"1","options":2,"version":2}`);
        assert.equal(transaction.getSignature().hex(), "00b867ae749616954711ef227c0a3f5c6556246f26dbde12ad929a099094065341a0fae7c5ced98e6bdd100ce922c975667444ea859dce9597b46e63cade2a03");
        assert.equal(transaction.getGuardianSignature().hex(), "1326e44941ef7bfbad3edf346e72abe23704ee32b4b6a6a6a9b793bd7c62b6d4a69d3c6ea2dddf7eabc8df8fe291cd24822409ab9194b6a0f3bbbf1c59b0a10f");
        assert.isTrue(verifier.verify(transaction));
        // Without data field
        transaction = new TestTransaction({
            nonce: 8,
            value: "10000000000000000000",
            receiver: "erd1cux02zersde0l7hhklzhywcxk4u9n4py5tdxyx7vrvhnza2r4gmq4vw35r",
            sender: "erd1l453hd0gt5gzdp7czpuall8ggt2dcv5zwmfdf3sd3lguxseux2fsmsgldz",
            gasPrice: 1000000000,
            gasLimit: 50000,
            chainID: "1",
            guardian: "erd1spyavw0956vq68xj8y4tenjpq2wd5a9p2c6j8gsz7ztyrnpxrruqzu66jx",
            options: 2,
            version: 2,
        });

        serialized = transaction.serializeForSigning().toString();
        await signer.sign(transaction);

        assert.equal(serialized, `{"nonce":8,"value":"10000000000000000000","receiver":"erd1cux02zersde0l7hhklzhywcxk4u9n4py5tdxyx7vrvhnza2r4gmq4vw35r","sender":"erd1l453hd0gt5gzdp7czpuall8ggt2dcv5zwmfdf3sd3lguxseux2fsmsgldz","guardian":"erd1spyavw0956vq68xj8y4tenjpq2wd5a9p2c6j8gsz7ztyrnpxrruqzu66jx","gasPrice":1000000000,"gasLimit":50000,"chainID":"1","options":2,"version":2}`);
        assert.equal(transaction.getSignature().hex(), "49a63fa0e3cfb81a2b6d926c741328fb270ea4f58fa32585fe8aa3cde191245e5a13c5c059d5576f4c05fc24d2534a2124ff79c98d067ce8412c806779066b03");
    });

    it("should sign transactions using PEM files", async () => {
        let signer = UserSigner.fromPem(alice.pemFileText);

        let transaction = new TestTransaction({
            nonce: 0,
            value: "0",
            receiver: "erd1cux02zersde0l7hhklzhywcxk4u9n4py5tdxyx7vrvhnza2r4gmq4vw35r",
            gasPrice: 1000000000,
            gasLimit: 50000,
            data: "foo",
            chainID: "1"
        });

        await signer.sign(transaction);
        assert.equal(transaction.getSignature().hex(), "ba4fa95fea1402e4876abf1d5a510615aab374ee48bb76f5230798a7d3f2fcae6ba91ba56c6d62e6e7003ce531ff02f219cb7218dd00dd2ca650ba747f19640a");
    });

    it("signs a general message", function () {
        let signer = new UserSigner(UserSecretKey.fromString("1a927e2af5306a9bb2ea777f73e06ecc0ac9aaa72fb4ea3fecf659451394cccf"));
        let verifier = new UserVerifier(UserSecretKey.fromString("1a927e2af5306a9bb2ea777f73e06ecc0ac9aaa72fb4ea3fecf659451394cccf").generatePublicKey());
        const message = new TestMessage({
            foo: "hello",
            bar: "world"
        });

        signer.sign(message);
        assert.isNotEmpty(message.signature);
        assert.isTrue(verifier.verify(message));
    });
});<|MERGE_RESOLUTION|>--- conflicted
+++ resolved
@@ -1,12 +1,5 @@
 import { assert } from "chai";
 import { Randomness } from "./crypto";
-<<<<<<< HEAD
-import { UserAddress } from "./userAddress";
-import { UserSigner } from "./userSigner";
-import { GuardianSigner } from "./guardianSigner"
-import { UserVerifier } from "./userVerifier";
-=======
->>>>>>> f7e646a6
 import { ErrInvariantFailed } from "./errors";
 import { Mnemonic } from "./mnemonic";
 import { TestMessage } from "./testutils/message";
@@ -15,6 +8,7 @@
 import { UserAddress } from "./userAddress";
 import { UserSecretKey } from "./userKeys";
 import { UserSigner } from "./userSigner";
+import { GuardianSigner } from "./guardianSigner"
 import { UserVerifier } from "./userVerifier";
 import { UserWallet } from "./userWallet";
 
@@ -189,10 +183,6 @@
     it("should sign transactions", async () => {
         let signer = new UserSigner(UserSecretKey.fromString("1a927e2af5306a9bb2ea777f73e06ecc0ac9aaa72fb4ea3fecf659451394cccf"));
         let verifier = new UserVerifier(UserSecretKey.fromString("1a927e2af5306a9bb2ea777f73e06ecc0ac9aaa72fb4ea3fecf659451394cccf").generatePublicKey());
-<<<<<<< HEAD
-=======
-        let sender = UserAddress.fromBech32("erd1l453hd0gt5gzdp7czpuall8ggt2dcv5zwmfdf3sd3lguxseux2fsmsgldz");
->>>>>>> f7e646a6
 
         // With data field
         let transaction = new TestTransaction({
