import { Balance } from "../balance";
import { Address } from "../address";
import { GasLimit } from "../networkParams";
import { Transaction } from "../transaction";
import { TransactionPayload } from "../transactionPayload";
import { Code } from "./code";
import { CodeMetadata } from "./codeMetadata";
import { ISmartContract as ISmartContract } from "./interface";
import { ArwenVirtualMachine } from "./transactionPayloadBuilders";
import { Nonce } from "../nonce";
import { ContractFunction } from "./function";
import { Query } from "./query";
import { QueryResponse } from "./queryResponse";
import { IProvider } from "../interface";
<<<<<<< HEAD
import { SmartContractAbi } from "./abi";
import { guardValueIsSet } from "../utils";
import { TypedValue } from "./typesystem";
=======
import BigNumber from "bignumber.js";
import {bigIntToBuffer} from "./codec/utils";
>>>>>>> 2da285f4
const createKeccakHash = require("keccak");

/**
 * An abstraction for deploying and interacting with Smart Contracts.
 */
export class SmartContract implements ISmartContract {
    private owner: Address = new Address();
    private address: Address = new Address();
    private code: Code = Code.nothing();
    private codeMetadata: CodeMetadata = new CodeMetadata();
    private abi?: SmartContractAbi;
    private readonly trackOfTransactions: Transaction[] = [];

    /**
     * Create a SmartContract object by providing its address on the Network.
     */
    constructor({ address, abi }: { address?: Address, abi?: SmartContractAbi }) {
        this.address = address || new Address();
        this.abi = abi;
    }

    /**
     * Sets the address, as on Network.
     */
    setAddress(address: Address) {
        this.address = address;
    }

    /**
     * Gets the address, as on Network.
     */
    getAddress(): Address {
        this.address.assertNotEmpty();
        return this.address;
    }

    /**
     * Gets the owner address. 
     * 
     * Note that this function doesn't query the Network, but uses the information acquired when signing a deployment transaction.
     * Therefore, currently, this function is useful only in the context of deploying Smart Contracts.
     */
    getOwner(): Address {
        this.owner.assertNotEmpty();
        return this.owner;
    }

    /**
     * Gets the {@link Code} of the Smart Contract. Does not query the Network.
     */
    getCode(): Code {
        return this.code;
    }

    /**
     * Gets the {@link CodeMetadata} of the Smart Contract. Does not query the Network.
     */
    getCodeMetadata(): CodeMetadata {
        return this.codeMetadata;
    }

    setAbi(abi: SmartContractAbi) {
        this.abi = abi;
    }

    getAbi(): SmartContractAbi {
        guardValueIsSet("abi", this.abi);
        return this.abi!;
    }

    /**
     * Creates a {@link Transaction} for deploying the Smart Contract to the Network.
     */
    deploy({ code, codeMetadata, initArguments, value, gasLimit }
        : { code: Code, codeMetadata?: CodeMetadata, initArguments?: TypedValue[], value?: Balance, gasLimit: GasLimit }
    ): Transaction {
        codeMetadata = codeMetadata || new CodeMetadata();
        initArguments = initArguments || [];
        value = value || Balance.Zero();

        let payload = TransactionPayload.contractDeploy()
            .setCode(code)
            .setCodeMetadata(codeMetadata)
            .setInitArgs(initArguments)
            .build();

        let transaction = new Transaction({
            receiver: Address.Zero(),
            value: value,
            gasLimit: gasLimit,
            data: payload
        });

        this.code = code;
        this.codeMetadata = codeMetadata;
        transaction.onSigned.on(this.onDeploySigned.bind(this));

        return transaction;
    }

    private onDeploySigned({ transaction, signedBy }: { transaction: Transaction, signedBy: Address }) {
        this.owner = signedBy;
        let nonce = transaction.getNonce();
        let address = SmartContract.computeAddress(this.owner, nonce);
        this.setAddress(address);

        this.trackOfTransactions.push(transaction);
    }

    /**
     * Creates a {@link Transaction} for upgrading the Smart Contract on the Network.
     */
    upgrade({ code, codeMetadata, initArgs, value, gasLimit }
        : { code: Code, codeMetadata?: CodeMetadata, initArgs?: TypedValue[], value?: Balance, gasLimit: GasLimit }): Transaction {
        codeMetadata = codeMetadata || new CodeMetadata();
        initArgs = initArgs || [];
        value = value || Balance.Zero();

        let payload = TransactionPayload.contractUpgrade()
            .setCode(code)
            .setCodeMetadata(codeMetadata)
            .setInitArgs(initArgs)
            .build();

        let transaction = new Transaction({
            receiver: this.getAddress(),
            value: value,
            gasLimit: gasLimit,
            data: payload
        });

        this.code = code;
        this.codeMetadata = codeMetadata;
        transaction.onSigned.on(this.onUpgradeSigned.bind(this));

        return transaction;
    }

    private onUpgradeSigned({ transaction }: { transaction: Transaction, signedBy: Address }) {
        this.trackOfTransactions.push(transaction);
    }

    /**
     * Creates a {@link Transaction} for calling (a function of) the Smart Contract.
     */
    call({ func, args, value, gasLimit }
        : { func: ContractFunction, args?: TypedValue[], value?: Balance, gasLimit: GasLimit }): Transaction {
        args = args || [];
        value = value || Balance.Zero();

        let payload = TransactionPayload.contractCall()
            .setFunction(func)
            .setArgs(args)
            .build();

        let transaction = new Transaction({
            receiver: this.getAddress(),
            value: value,
            gasLimit: gasLimit,
            data: payload
        });

        transaction.onSigned.on(this.onCallSigned.bind(this));

        return transaction;
    }

    private onCallSigned({ transaction }: { transaction: Transaction, signedBy: Address }) {
        this.trackOfTransactions.push(transaction);
    }

    async runQuery(
        provider: IProvider,
        { func, args, value, caller }: { func: ContractFunction, args?: TypedValue[], value?: Balance, caller?: Address })
        : Promise<QueryResponse> {
        let query = new Query({
            address: this.address,
            func: func,
            args: args,
            value: value,
            caller: caller
        });

        let response = await provider.queryContract(query);
        return response;
    }

    /**
     * Computes the address of a Smart Contract. 
     * The address is computed deterministically, from the address of the owner and the nonce of the deployment transaction.
     * 
     * @param owner The owner of the Smart Contract
     * @param nonce The owner nonce used for the deployment transaction
     */
    static computeAddress(owner: Address, nonce: Nonce): Address {
        let initialPadding = Buffer.alloc(8, 0);
        let ownerPubkey = owner.pubkey();
        let shardSelector = ownerPubkey.slice(30);
        let ownerNonceBytes = Buffer.alloc(8);

        const bigNonce = new BigNumber(nonce.valueOf().toString(10));
        const bigNonceBuffer = bigIntToBuffer(bigNonce);
        ownerNonceBytes.write(bigNonceBuffer.reverse().toString('hex'), 'hex');

        let bytesToHash = Buffer.concat([ownerPubkey, ownerNonceBytes]);
        let hash = createKeccakHash("keccak256").update(bytesToHash).digest();
        let vmTypeBytes = Buffer.from(ArwenVirtualMachine, "hex");
        let addressBytes = Buffer.concat([
            initialPadding,
            vmTypeBytes,
            hash.slice(10, 30),
            shardSelector
        ]);

        let address = new Address(addressBytes);
        return address;
    }
}<|MERGE_RESOLUTION|>--- conflicted
+++ resolved
@@ -12,14 +12,11 @@
 import { Query } from "./query";
 import { QueryResponse } from "./queryResponse";
 import { IProvider } from "../interface";
-<<<<<<< HEAD
 import { SmartContractAbi } from "./abi";
 import { guardValueIsSet } from "../utils";
 import { TypedValue } from "./typesystem";
-=======
+import { bigIntToBuffer } from "./codec/utils";
 import BigNumber from "bignumber.js";
-import {bigIntToBuffer} from "./codec/utils";
->>>>>>> 2da285f4
 const createKeccakHash = require("keccak");
 
 /**
