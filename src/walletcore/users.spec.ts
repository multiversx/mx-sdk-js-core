import * as errors from "../errors";
import { assert } from "chai";
import { loadMnemonic, loadPassword, loadTestWallets, TestWallet } from "../testutils";
import { UserSecretKey } from "./userKeys";
import { Mnemonic } from "./mnemonic";
import { UserWallet } from "./userWallet";
import { Randomness } from "../crypto";
import { Address } from "../address";
import { UserSigner } from "./userSigner";
import { Transaction } from "../transaction";
import { Nonce } from "../nonce";
import { Balance } from "../balance";
import { ChainID, GasLimit, GasPrice } from "../networkParams";
import { TransactionPayload } from "../transactionPayload";
import {UserVerifier} from "./userVerifier";
import {SignableMessage} from "../signableMessage";

describe("test user wallets", () => {
    let alice: TestWallet, bob: TestWallet, carol: TestWallet;
    let password: string;
    before(async function () {
        ({ alice, bob, carol } = await loadTestWallets());
        password = await loadPassword();
    });

    it("should generate mnemonic", () => {
        let mnemonic = Mnemonic.generate();
        let words = mnemonic.getWords();
        assert.lengthOf(words, 24);
    });

    it("should derive keys", async () => {
        let mnemonic = Mnemonic.fromString(await loadMnemonic());

        assert.equal(mnemonic.deriveKey(0).hex(), alice.secretKeyHex);
        assert.equal(mnemonic.deriveKey(1).hex(), bob.secretKeyHex);
        assert.equal(mnemonic.deriveKey(2).hex(), carol.secretKeyHex);
    });

    it("should create secret key", () => {
        let keyHex = alice.secretKeyHex;
        let fromBuffer = new UserSecretKey(Buffer.from(keyHex, "hex"));
        let fromHex = UserSecretKey.fromString(keyHex);

        assert.equal(fromBuffer.hex(), keyHex);
        assert.equal(fromHex.hex(), keyHex);
    });

    it("should compute public key (and address)", () => {
        let secretKey: UserSecretKey;

        secretKey = new UserSecretKey(Buffer.from(alice.secretKeyHex, "hex"));
        assert.equal(secretKey.generatePublicKey().hex(), alice.address.hex());
        assert.isTrue(secretKey.generatePublicKey().toAddress().equals(alice.address));

        secretKey = new UserSecretKey(Buffer.from(bob.secretKeyHex, "hex"));
        assert.equal(secretKey.generatePublicKey().hex(), bob.address.hex());
        assert.isTrue(secretKey.generatePublicKey().toAddress().equals(bob.address));

        secretKey = new UserSecretKey(Buffer.from(carol.secretKeyHex, "hex"));
        assert.equal(secretKey.generatePublicKey().hex(), carol.address.hex());
        assert.isTrue(secretKey.generatePublicKey().toAddress().equals(carol.address));
    });

    it("should throw error when invalid input", () => {
        assert.throw(() => new UserSecretKey(Buffer.alloc(42)), errors.ErrInvariantFailed);
        assert.throw(() => UserSecretKey.fromString("foobar"), errors.ErrInvariantFailed);
    });

    it("should handle PEM files", () => {
        assert.equal(UserSecretKey.fromPem(alice.pemFileText).hex(), alice.secretKeyHex);
        assert.equal(UserSecretKey.fromPem(bob.pemFileText).hex(), bob.secretKeyHex);
        assert.equal(UserSecretKey.fromPem(carol.pemFileText).hex(), carol.secretKeyHex);
    });

    it("should create and load encrypted files", function () {
        this.timeout(10000);

        let aliceSecretKey = UserSecretKey.fromString(alice.secretKeyHex);
        let bobSecretKey = UserSecretKey.fromString(bob.secretKeyHex);
        let carolSecretKey = UserSecretKey.fromString(carol.secretKeyHex);

        console.time("encrypt");
        let aliceKeyFile = new UserWallet(aliceSecretKey, password);
        let bobKeyFile = new UserWallet(bobSecretKey, password);
        let carolKeyFile = new UserWallet(carolSecretKey, password);
        console.timeEnd("encrypt");

        assert.equal(aliceKeyFile.toJSON().bech32, alice.address.bech32());
        assert.equal(bobKeyFile.toJSON().bech32, bob.address.bech32());
        assert.equal(carolKeyFile.toJSON().bech32, carol.address.bech32());

        console.time("decrypt");
        assert.deepEqual(UserWallet.decryptSecretKey(aliceKeyFile.toJSON(), password), aliceSecretKey);
        assert.deepEqual(UserWallet.decryptSecretKey(bobKeyFile.toJSON(), password), bobSecretKey);
        assert.deepEqual(UserWallet.decryptSecretKey(carolKeyFile.toJSON(), password), carolSecretKey);
        console.timeEnd("decrypt");

        // With provided randomness, in order to reproduce our development wallets

        aliceKeyFile = new UserWallet(aliceSecretKey, password, new Randomness({
            id: alice.keyFileObject.id,
            iv: Buffer.from(alice.keyFileObject.crypto.cipherparams.iv, "hex"),
            salt: Buffer.from(alice.keyFileObject.crypto.kdfparams.salt, "hex")
        }));

        bobKeyFile = new UserWallet(bobSecretKey, password, new Randomness({
            id: bob.keyFileObject.id,
            iv: Buffer.from(bob.keyFileObject.crypto.cipherparams.iv, "hex"),
            salt: Buffer.from(bob.keyFileObject.crypto.kdfparams.salt, "hex")
        }));

        carolKeyFile = new UserWallet(carolSecretKey, password, new Randomness({
            id: carol.keyFileObject.id,
            iv: Buffer.from(carol.keyFileObject.crypto.cipherparams.iv, "hex"),
            salt: Buffer.from(carol.keyFileObject.crypto.kdfparams.salt, "hex")
        }));

        assert.deepEqual(aliceKeyFile.toJSON(), alice.keyFileObject);
        assert.deepEqual(bobKeyFile.toJSON(), bob.keyFileObject);
        assert.deepEqual(carolKeyFile.toJSON(), carol.keyFileObject);
    });

    it("should sign transactions", async () => {
        let signer = new UserSigner(UserSecretKey.fromString("1a927e2af5306a9bb2ea777f73e06ecc0ac9aaa72fb4ea3fecf659451394cccf"));
        let verifier = new UserVerifier(UserSecretKey.fromString("1a927e2af5306a9bb2ea777f73e06ecc0ac9aaa72fb4ea3fecf659451394cccf").generatePublicKey());
        let sender = new Address("erd1l453hd0gt5gzdp7czpuall8ggt2dcv5zwmfdf3sd3lguxseux2fsmsgldz");
        let receiver = new Address("erd1cux02zersde0l7hhklzhywcxk4u9n4py5tdxyx7vrvhnza2r4gmq4vw35r");

        // With data field
        let transaction = new Transaction({
            nonce: new Nonce(0),
            value: Balance.Zero(),
            receiver: receiver,
            gasPrice: new GasPrice(1000000000),
            gasLimit: new GasLimit(50000),
            data: new TransactionPayload("foo"),
            chainID: new ChainID("1")
        });

        let serialized = transaction.serializeForSigning(sender).toString();
        await signer.sign(transaction);

        assert.equal(serialized, `{"nonce":0,"value":"0","receiver":"erd1cux02zersde0l7hhklzhywcxk4u9n4py5tdxyx7vrvhnza2r4gmq4vw35r","sender":"erd1l453hd0gt5gzdp7czpuall8ggt2dcv5zwmfdf3sd3lguxseux2fsmsgldz","gasPrice":1000000000,"gasLimit":50000,"data":"Zm9v","chainID":"1","version":1}`);
        assert.equal(transaction.getSignature().hex(), "b5fddb8c16fa7f6123cb32edc854f1e760a3eb62c6dc420b5a4c0473c58befd45b621b31a448c5b59e21428f2bc128c80d0ee1caa4f2bf05a12be857ad451b00");
<<<<<<< HEAD

=======
        assert.isTrue(verifier.verify(transaction));
>>>>>>> 3e3db61a
        // Without data field
        transaction = new Transaction({
            nonce: new Nonce(8),
            value: Balance.fromString("10000000000000000000"),
            receiver: receiver,
            gasPrice: new GasPrice(1000000000),
            gasLimit: new GasLimit(50000),
            chainID: new ChainID("1")
        });

        serialized = transaction.serializeForSigning(sender).toString();
        await signer.sign(transaction);

        assert.equal(serialized, `{"nonce":8,"value":"10000000000000000000","receiver":"erd1cux02zersde0l7hhklzhywcxk4u9n4py5tdxyx7vrvhnza2r4gmq4vw35r","sender":"erd1l453hd0gt5gzdp7czpuall8ggt2dcv5zwmfdf3sd3lguxseux2fsmsgldz","gasPrice":1000000000,"gasLimit":50000,"chainID":"1","version":1}`);
        assert.equal(transaction.getSignature().hex(), "4a6d8186eae110894e7417af82c9bf9592696c0600faf110972e0e5310d8485efc656b867a2336acec2b4c1e5f76c9cc70ba1803c6a46455ed7f1e2989a90105");
    });

    it("should sign transactions using PEM files", async () => {
        let signer = UserSigner.fromPem(alice.pemFileText);

        let transaction = new Transaction({
            nonce: new Nonce(0),
            value: Balance.Zero(),
            receiver: new Address("erd1cux02zersde0l7hhklzhywcxk4u9n4py5tdxyx7vrvhnza2r4gmq4vw35r"),
            gasPrice: new GasPrice(1000000000),
            gasLimit: new GasLimit(50000),
            data: new TransactionPayload("foo"),
            chainID: new ChainID("1")
        });

        await signer.sign(transaction);
        assert.equal(transaction.getSignature().hex(), "c0bd2b3b33a07b9cc5ee7435228acb0936b3829c7008aacabceea35163e555e19a34def2c03a895cf36b0bcec30a7e11215c11efc0da29294a11234eb2b3b906");
    });

    it("signs a general message", function() {
        let signer = new UserSigner(UserSecretKey.fromString("1a927e2af5306a9bb2ea777f73e06ecc0ac9aaa72fb4ea3fecf659451394cccf"));
        let verifier = new UserVerifier(UserSecretKey.fromString("1a927e2af5306a9bb2ea777f73e06ecc0ac9aaa72fb4ea3fecf659451394cccf").generatePublicKey());
        const message = new SignableMessage({
            message: Buffer.from("hello world")
        });

        signer.sign(message);
        assert.isNotEmpty(message.signature);
        assert.isTrue(verifier.verify(message));
    });
});<|MERGE_RESOLUTION|>--- conflicted
+++ resolved
@@ -12,8 +12,8 @@
 import { Balance } from "../balance";
 import { ChainID, GasLimit, GasPrice } from "../networkParams";
 import { TransactionPayload } from "../transactionPayload";
-import {UserVerifier} from "./userVerifier";
-import {SignableMessage} from "../signableMessage";
+import { UserVerifier } from "./userVerifier";
+import { SignableMessage } from "../signableMessage";
 
 describe("test user wallets", () => {
     let alice: TestWallet, bob: TestWallet, carol: TestWallet;
@@ -143,11 +143,7 @@
 
         assert.equal(serialized, `{"nonce":0,"value":"0","receiver":"erd1cux02zersde0l7hhklzhywcxk4u9n4py5tdxyx7vrvhnza2r4gmq4vw35r","sender":"erd1l453hd0gt5gzdp7czpuall8ggt2dcv5zwmfdf3sd3lguxseux2fsmsgldz","gasPrice":1000000000,"gasLimit":50000,"data":"Zm9v","chainID":"1","version":1}`);
         assert.equal(transaction.getSignature().hex(), "b5fddb8c16fa7f6123cb32edc854f1e760a3eb62c6dc420b5a4c0473c58befd45b621b31a448c5b59e21428f2bc128c80d0ee1caa4f2bf05a12be857ad451b00");
-<<<<<<< HEAD
-
-=======
         assert.isTrue(verifier.verify(transaction));
->>>>>>> 3e3db61a
         // Without data field
         transaction = new Transaction({
             nonce: new Nonce(8),
@@ -182,7 +178,7 @@
         assert.equal(transaction.getSignature().hex(), "c0bd2b3b33a07b9cc5ee7435228acb0936b3829c7008aacabceea35163e555e19a34def2c03a895cf36b0bcec30a7e11215c11efc0da29294a11234eb2b3b906");
     });
 
-    it("signs a general message", function() {
+    it("signs a general message", function () {
         let signer = new UserSigner(UserSecretKey.fromString("1a927e2af5306a9bb2ea777f73e06ecc0ac9aaa72fb4ea3fecf659451394cccf"));
         let verifier = new UserVerifier(UserSecretKey.fromString("1a927e2af5306a9bb2ea777f73e06ecc0ac9aaa72fb4ea3fecf659451394cccf").generatePublicKey());
         const message = new SignableMessage({
