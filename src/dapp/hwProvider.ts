--- conflicted
+++ resolved
@@ -119,16 +119,11 @@
 
         const address = await this.getCurrentAddress();
         let signUsingHash = await this.shouldSignUsingHash();
-<<<<<<< HEAD
-        const sig = await this.hwApp.signTransaction(transaction.serializeForSigning(new Address(address)), signUsingHash);
-        transaction.applySignature(new Signature(sig), new Address(address));
-=======
         const sig = await this.hwApp.signTransaction(
             transaction.serializeForSigning(new Address(address)),
             signUsingHash
         );
-        transaction.signature = new Signature(sig);
->>>>>>> 8221dc59
+        transaction.applySignature(new Signature(sig), new Address(address));
 
         await transaction.send(this.provider);
 
