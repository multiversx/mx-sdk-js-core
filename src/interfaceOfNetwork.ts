<<<<<<< HEAD
import { IAccountBalance, IAddress, ITransactionValue } from "./interface";
=======
import { IAccountBalance, IAddress, IChainID, IGasLimit, IHash, INonce, ITransactionPayload, ITransactionValue } from "./interface";
>>>>>>> 73a3d051

export interface IAccountOnNetwork {
    nonce: number;
    balance: IAccountBalance;
}

export interface INetworkConfig {
    MinGasLimit: number;
    GasPerDataByte: number;
    GasPriceModifier: number;
    ChainID: string;
}

export interface ITransactionOnNetwork {
    isCompleted: boolean;
    
    hash: string;
    type: string;
<<<<<<< HEAD
    value: string;
    receiver: IAddress;
    sender: IAddress;
    data: Buffer;
=======
    value: ITransactionValue;
    receiver: IAddress;
    sender: IAddress;
    data: ITransactionPayload;
>>>>>>> 73a3d051
    status: ITransactionStatus;
    receipt: ITransactionReceipt;
    contractResults: IContractResults;
    logs: ITransactionLogs;
}

export interface ITransactionStatus {
    isPending(): boolean;
    isFailed(): boolean;
    isInvalid(): boolean;
    isExecuted(): boolean;
}

export interface ITransactionReceipt {
    data: string;
}

export interface IContractResults {
    items: IContractResultItem[];
}

export interface IContractResultItem {
<<<<<<< HEAD
    hash: string;
    nonce: number;
=======
    hash: IHash;
    nonce: INonce;
>>>>>>> 73a3d051
    receiver: IAddress;
    sender: IAddress;
    data: string;
    returnMessage: string;
    logs: ITransactionLogs;
}

export interface IContractQueryResponse {
    returnCode: IContractReturnCode;
    returnMessage: string;
    getReturnDataParts(): Buffer[];
}

export interface IContractReturnCode {
    toString(): string;
}

export interface ITransactionLogs {
    events: ITransactionEvent[];

    findSingleOrNoneEvent(identifier: string, predicate?: (event: ITransactionEvent) => boolean): ITransactionEvent | undefined;
    findFirstOrNoneEvent(identifier: string, predicate?: (event: ITransactionEvent) => boolean): ITransactionEvent | undefined;
    findEvents(identifier: string, predicate?: (event: ITransactionEvent) => boolean): ITransactionEvent[];
}

export interface ITransactionEvent {
    readonly address: IAddress;
    readonly identifier: string;
    readonly topics: ITransactionEventTopic[];
    readonly data: string;

    findFirstOrNoneTopic(predicate: (topic: ITransactionEventTopic) => boolean): ITransactionEventTopic | undefined;
    getLastTopic(): ITransactionEventTopic;
}

export interface ITransactionEventTopic {
    toString(): string;
    hex(): string;
}<|MERGE_RESOLUTION|>--- conflicted
+++ resolved
@@ -1,8 +1,4 @@
-<<<<<<< HEAD
-import { IAccountBalance, IAddress, ITransactionValue } from "./interface";
-=======
-import { IAccountBalance, IAddress, IChainID, IGasLimit, IHash, INonce, ITransactionPayload, ITransactionValue } from "./interface";
->>>>>>> 73a3d051
+import { IAccountBalance, IAddress } from "./interface";
 
 export interface IAccountOnNetwork {
     nonce: number;
@@ -21,17 +17,10 @@
     
     hash: string;
     type: string;
-<<<<<<< HEAD
     value: string;
     receiver: IAddress;
     sender: IAddress;
     data: Buffer;
-=======
-    value: ITransactionValue;
-    receiver: IAddress;
-    sender: IAddress;
-    data: ITransactionPayload;
->>>>>>> 73a3d051
     status: ITransactionStatus;
     receipt: ITransactionReceipt;
     contractResults: IContractResults;
@@ -54,13 +43,8 @@
 }
 
 export interface IContractResultItem {
-<<<<<<< HEAD
     hash: string;
     nonce: number;
-=======
-    hash: IHash;
-    nonce: INonce;
->>>>>>> 73a3d051
     receiver: IAddress;
     sender: IAddress;
     data: string;
