import { assert } from "chai";
import { ErrParseTransactionOutcome } from "../errors";
import { SmartContractResult, TransactionEvent, TransactionLogs, TransactionOutcome } from "./resources";
<<<<<<< HEAD
import { TokenManagementTransactionsOutcomeParser } from "./tokenManagementTransactionsOutcomeParser";
=======
import { b64TopicsToBytes } from "../testutils";
>>>>>>> 5f4d58ac

describe("test token management transactions outcome parser", () => {
    const parser = new TokenManagementTransactionsOutcomeParser();

    it("should test ensure error", () => {
        const encodedTopics = ["Avk0jZ1kR+l9c76wQQoYcu4hvXPz+jxxTdqQeaCrbX8=", "dGlja2VyIG5hbWUgaXMgbm90IHZhbGlk"];
        const event = new TransactionEvent({
            address: "erd1qqqqqqqqqqqqqqqpqqqqqqqqqqqqqqqqqqqqqqqqqqqqqqqzllls8a5w6u",
            identifier: "signalError",
            topics: b64TopicsToBytes(encodedTopics),
            data: Buffer.from("QDc1NzM2NTcyMjA2NTcyNzI2Zjcy", "base64"),
        });

        const logs = new TransactionLogs({ events: [event] });
        const txOutcome = new TransactionOutcome({ logs: logs });

        assert.throws(
            () => {
                parser.parseIssueFungible(txOutcome);
            },
            ErrParseTransactionOutcome,
            "encountered signalError: ticker name is not valid (user error)",
        );
    });

    it("should test parse issue fungible", () => {
        const identifier = "ZZZ-9ee87d";
        const base64Identifier = Buffer.from(identifier).toString("base64");

        const encodedTopics = [base64Identifier, "U0VDT05E", "Wlpa", "RnVuZ2libGVFU0RU", "Ag=="];
        const event = new TransactionEvent({
            address: "erd18s6a06ktr2v6fgxv4ffhauxvptssnaqlds45qgsrucemlwc8rawq553rt2",
            identifier: "issue",
            topics: b64TopicsToBytes(encodedTopics),
        });

        const logs = new TransactionLogs({
            address: "erd18s6a06ktr2v6fgxv4ffhauxvptssnaqlds45qgsrucemlwc8rawq553rt2",
            events: [event],
        });

        const txOutcome = new TransactionOutcome({ logs: logs });

        const outcome = parser.parseIssueFungible(txOutcome);
        assert.lengthOf(outcome, 1);
        assert.equal(outcome[0].tokenIdentifier, identifier);
    });

    it("should test parse issue non fungible", () => {
        const identifier = "NFT-f01d1e";
        const base64Identifier = Buffer.from(identifier).toString("base64");

        let encodedTopics = [
            "TkZULWYwMWQxZQ==",
            "",
            "Y2FuVXBncmFkZQ==",
            "dHJ1ZQ==",
            "Y2FuQWRkU3BlY2lhbFJvbGVz",
            "dHJ1ZQ==",
        ];
        const firstEvent = new TransactionEvent({
            address: "erd18s6a06ktr2v6fgxv4ffhauxvptssnaqlds45qgsrucemlwc8rawq553rt2",
            identifier: "upgradeProperties",
            topics: b64TopicsToBytes(encodedTopics),
        });

        encodedTopics = ["TkZULWYwMWQxZQ==", "", "", "RVNEVFJvbGVCdXJuRm9yQWxs"];
        const secondEvent = new TransactionEvent({
            address: "erd18s6a06ktr2v6fgxv4ffhauxvptssnaqlds45qgsrucemlwc8rawq553rt2",
            identifier: "ESDTSetBurnRoleForAll",
            topics: b64TopicsToBytes(encodedTopics),
        });

        encodedTopics = [base64Identifier, "TkZURVNU", "TkZU", "Tm9uRnVuZ2libGVFU0RU"];
        const thirdEvent = new TransactionEvent({
            address: "erd18s6a06ktr2v6fgxv4ffhauxvptssnaqlds45qgsrucemlwc8rawq553rt2",
            identifier: "issueNonFungible",
            topics: b64TopicsToBytes(encodedTopics),
        });

        const logs = new TransactionLogs({
            address: "erd18s6a06ktr2v6fgxv4ffhauxvptssnaqlds45qgsrucemlwc8rawq553rt2",
            events: [firstEvent, secondEvent, thirdEvent],
        });

        const txOutcome = new TransactionOutcome({ logs: logs });

        const outcome = parser.parseIssueNonFungible(txOutcome);
        assert.lengthOf(outcome, 1);
        assert.equal(outcome[0].tokenIdentifier, identifier);
    });

    it("should test parse issue semi fungible", () => {
        const identifier = "SEMIFNG-2c6d9f";
        const base64Identifier = Buffer.from(identifier).toString("base64");

        const encodedTopics = [base64Identifier, "U0VNSQ==", "U0VNSUZORw==", "U2VtaUZ1bmdpYmxlRVNEVA=="];
        const event = new TransactionEvent({
            address: "erd18s6a06ktr2v6fgxv4ffhauxvptssnaqlds45qgsrucemlwc8rawq553rt2",
            identifier: "issueSemiFungible",
            topics: b64TopicsToBytes(encodedTopics),
        });

        const logs = new TransactionLogs({
            address: "erd18s6a06ktr2v6fgxv4ffhauxvptssnaqlds45qgsrucemlwc8rawq553rt2",
            events: [event],
        });

        const txOutcome = new TransactionOutcome({ logs: logs });

        const outcome = parser.parseIssueSemiFungible(txOutcome);
        assert.lengthOf(outcome, 1);
        assert.equal(outcome[0].tokenIdentifier, identifier);
    });

    it("should test parse register meta esdt", () => {
        const identifier = "METATEST-e05d11";
        const base64Identifier = Buffer.from(identifier).toString("base64");

        const encodedTopics = [base64Identifier, "TUVURVNU", "TUVUQVRFU1Q=", "TWV0YUVTRFQ="];
        const event = new TransactionEvent({
            address: "erd18s6a06ktr2v6fgxv4ffhauxvptssnaqlds45qgsrucemlwc8rawq553rt2",
            identifier: "registerMetaESDT",
            topics: b64TopicsToBytes(encodedTopics),
        });

        const logs = new TransactionLogs({
            address: "erd18s6a06ktr2v6fgxv4ffhauxvptssnaqlds45qgsrucemlwc8rawq553rt2",
            events: [event],
        });

        const txOutcome = new TransactionOutcome({ logs: logs });

        const outcome = parser.parseRegisterMetaEsdt(txOutcome);
        assert.lengthOf(outcome, 1);
        assert.equal(outcome[0].tokenIdentifier, identifier);
    });

    it("should test parse register and set all roles", () => {
        const firstIdentifier = "LMAO-d9f892";
        const firstBase64Identifier = Buffer.from(firstIdentifier).toString("base64");

        const secondIdentifier = "TST-123456";
        const secondBase64Identifier = Buffer.from(secondIdentifier).toString("base64");

        const roles = ["ESDTRoleLocalMint", "ESDTRoleLocalBurn"];

        let encodedTopics = [firstBase64Identifier, "TE1BTw==", "TE1BTw==", "RnVuZ2libGVFU0RU", "Ag=="];
        const firstEvent = new TransactionEvent({
            address: "erd18s6a06ktr2v6fgxv4ffhauxvptssnaqlds45qgsrucemlwc8rawq553rt2",
            identifier: "registerAndSetAllRoles",
            topics: b64TopicsToBytes(encodedTopics),
        });

        encodedTopics = [secondBase64Identifier, "TE1BTw==", "TE1BTw==", "RnVuZ2libGVFU0RU", "Ag=="];
        const secondEvent = new TransactionEvent({
            address: "erd18s6a06ktr2v6fgxv4ffhauxvptssnaqlds45qgsrucemlwc8rawq553rt2",
            identifier: "registerAndSetAllRoles",
            topics: b64TopicsToBytes(encodedTopics),
        });

        const transactionLogs = new TransactionLogs({
            address: "erd18s6a06ktr2v6fgxv4ffhauxvptssnaqlds45qgsrucemlwc8rawq553rt2",
            events: [firstEvent, secondEvent],
        });

        encodedTopics = ["TE1BTy1kOWY4OTI=", "", "", "RVNEVFJvbGVMb2NhbE1pbnQ=", "RVNEVFJvbGVMb2NhbEJ1cm4="];
        const firstResultEvent = new TransactionEvent({
            address: "erd18s6a06ktr2v6fgxv4ffhauxvptssnaqlds45qgsrucemlwc8rawq553rt2",
            identifier: "ESDTSetRole",
            topics: b64TopicsToBytes(encodedTopics),
        });

        encodedTopics = ["VFNULTEyMzQ1Ng==", "", "", "RVNEVFJvbGVMb2NhbE1pbnQ=", "RVNEVFJvbGVMb2NhbEJ1cm4="];
        const secondResultEvent = new TransactionEvent({
            address: "erd18s6a06ktr2v6fgxv4ffhauxvptssnaqlds45qgsrucemlwc8rawq553rt2",
            identifier: "ESDTSetRole",
            topics: b64TopicsToBytes(encodedTopics),
        });

        const resultLogs = new TransactionLogs({
            address: "erd18s6a06ktr2v6fgxv4ffhauxvptssnaqlds45qgsrucemlwc8rawq553rt2",
            events: [firstResultEvent, secondResultEvent],
        });

        const scResult = new SmartContractResult({
            sender: "erd1qqqqqqqqqqqqqqqpqqqqqqqqqqqqqqqqqqqqqqqqqqqqqqqzllls8a5w6u",
            receiver: "erd18s6a06ktr2v6fgxv4ffhauxvptssnaqlds45qgsrucemlwc8rawq553rt2",
            data: Buffer.from(
                "RVNEVFNldFJvbGVANGM0ZDQxNGYyZDY0Mzk2NjM4MzkzMkA0NTUzNDQ1NDUyNmY2YzY1NGM2ZjYzNjE2YzRkNjk2ZTc0QDQ1NTM0NDU0NTI2ZjZjNjU0YzZmNjM2MTZjNDI3NTcyNmU=",
                "base64",
            ),
            logs: resultLogs,
        });

        const txOutcome = new TransactionOutcome({
            smartContractResults: [scResult],
            logs: transactionLogs,
        });

        const outcome = parser.parseRegisterAndSetAllRoles(txOutcome);
        assert.lengthOf(outcome, 2);

        assert.equal(outcome[0].tokenIdentifier, firstIdentifier);
        assert.deepEqual(outcome[0].roles, roles);

        assert.equal(outcome[1].tokenIdentifier, secondIdentifier);
        assert.deepEqual(outcome[1].roles, roles);
    });

    it("should test parse register set special role", () => {
        const identifier = "METATEST-e05d11";
        const base64Identifier = Buffer.from(identifier).toString("base64");
        const roles = ["ESDTRoleNFTCreate", "ESDTRoleNFTAddQuantity", "ESDTRoleNFTBurn"];

        const encodedTopics = [
            base64Identifier,
            "",
            "",
            "RVNEVFJvbGVORlRDcmVhdGU=",
            "RVNEVFJvbGVORlRBZGRRdWFudGl0eQ==",
            "RVNEVFJvbGVORlRCdXJu",
        ];
        const event = new TransactionEvent({
            address: "erd18s6a06ktr2v6fgxv4ffhauxvptssnaqlds45qgsrucemlwc8rawq553rt2",
            identifier: "ESDTSetRole",
            topics: b64TopicsToBytes(encodedTopics),
        });

        const transactionLogs = new TransactionLogs({
            address: "erd18s6a06ktr2v6fgxv4ffhauxvptssnaqlds45qgsrucemlwc8rawq553rt2",
            events: [event],
        });

        const txOutcome = new TransactionOutcome({
            logs: transactionLogs,
        });

        const outcome = parser.parseSetSpecialRole(txOutcome);
        assert.lengthOf(outcome, 1);
        assert.equal(outcome[0].userAddress, "erd18s6a06ktr2v6fgxv4ffhauxvptssnaqlds45qgsrucemlwc8rawq553rt2");
        assert.equal(outcome[0].tokenIdentifier, identifier);
        assert.deepEqual(outcome[0].roles, roles);
    });

    it("should test parse nft create", () => {
        const identifier = "NFT-f01d1e";
        const base64Identifier = Buffer.from(identifier).toString("base64");
        const nonce = BigInt(1);
        const initialQuantity = BigInt(1);

        const encodedTopics = [
            base64Identifier,
            "AQ==",
            "AQ==",
            "CAESAgABIuUBCAESCE5GVEZJUlNUGiA8NdfqyxqZpKDMqlN+8MwK4Qn0H2wrQCID5jO/uwcfXCDEEyouUW1ZM3ZKQ3NVcWpNM3hxeGR3VWczemJoVFNMUWZoN0szbW5aWXhyaGNRRFl4RzJDaHR0cHM6Ly9pcGZzLmlvL2lwZnMvUW1ZM3ZKQ3NVcWpNM3hxeGR3VWczemJoVFNMUWZoN0szbW5aWXhyaGNRRFl4Rzo9dGFnczo7bWV0YWRhdGE6UW1SY1A5NGtYcjV6WmpSR3ZpN21KNnVuN0xweFVoWVZSNFI0UnBpY3h6Z1lrdA==",
        ];
        const event = new TransactionEvent({
            address: "erd18s6a06ktr2v6fgxv4ffhauxvptssnaqlds45qgsrucemlwc8rawq553rt2",
            identifier: "ESDTNFTCreate",
            topics: b64TopicsToBytes(encodedTopics),
        });

        const transactionLogs = new TransactionLogs({
            address: "erd18s6a06ktr2v6fgxv4ffhauxvptssnaqlds45qgsrucemlwc8rawq553rt2",
            events: [event],
        });

        const txOutcome = new TransactionOutcome({
            logs: transactionLogs,
        });

        const outcome = parser.parseNftCreate(txOutcome);
        assert.lengthOf(outcome, 1);
        assert.equal(outcome[0].tokenIdentifier, identifier);
        assert.equal(outcome[0].nonce, nonce);
        assert.equal(outcome[0].initialQuantity, initialQuantity);
    });

    it("should test parse local mint", () => {
        const identifier = "AAA-29c4c9";
        const base64Identifier = Buffer.from(identifier).toString("base64");
        const nonce = BigInt(0);
        const mintedSupply = BigInt(100000);

        const encodedTopics = [base64Identifier, "", "AYag"];
        const event = new TransactionEvent({
            address: "erd18s6a06ktr2v6fgxv4ffhauxvptssnaqlds45qgsrucemlwc8rawq553rt2",
            identifier: "ESDTLocalMint",
            topics: b64TopicsToBytes(encodedTopics),
        });

        const transactionLogs = new TransactionLogs({
            address: "erd18s6a06ktr2v6fgxv4ffhauxvptssnaqlds45qgsrucemlwc8rawq553rt2",
            events: [event],
        });

        const txOutcome = new TransactionOutcome({
            logs: transactionLogs,
        });

        const outcome = parser.parseLocalMint(txOutcome);
        assert.lengthOf(outcome, 1);
        assert.equal(outcome[0].userAddress, event.address);
        assert.equal(outcome[0].tokenIdentifier, identifier);
        assert.equal(outcome[0].nonce, nonce);
        assert.equal(outcome[0].mintedSupply, mintedSupply);
    });

    it("should test parse local burn", () => {
        const identifier = "AAA-29c4c9";
        const base64Identifier = Buffer.from(identifier).toString("base64");
        const nonce = BigInt(0);
        const burntSupply = BigInt(100000);

        const encodedTopics = [base64Identifier, "", "AYag"];
        const event = new TransactionEvent({
            address: "erd18s6a06ktr2v6fgxv4ffhauxvptssnaqlds45qgsrucemlwc8rawq553rt2",
            identifier: "ESDTLocalBurn",
            topics: b64TopicsToBytes(encodedTopics),
        });

        const transactionLogs = new TransactionLogs({
            address: "erd18s6a06ktr2v6fgxv4ffhauxvptssnaqlds45qgsrucemlwc8rawq553rt2",
            events: [event],
        });

        const txOutcome = new TransactionOutcome({
            logs: transactionLogs,
        });

        const outcome = parser.parseLocalBurn(txOutcome);
        assert.lengthOf(outcome, 1);
        assert.equal(outcome[0].userAddress, event.address);
        assert.equal(outcome[0].tokenIdentifier, identifier);
        assert.equal(outcome[0].nonce, nonce);
        assert.equal(outcome[0].burntSupply, burntSupply);
    });

    it("should test parse pause", () => {
        const identifier = "AAA-29c4c9";
        const base64Identifier = Buffer.from(identifier).toString("base64");

        const encodedTopics = [base64Identifier];
        const event = new TransactionEvent({
            address: "erd18s6a06ktr2v6fgxv4ffhauxvptssnaqlds45qgsrucemlwc8rawq553rt2",
            identifier: "ESDTPause",
            topics: b64TopicsToBytes(encodedTopics),
        });

        const transactionLogs = new TransactionLogs({
            address: "erd18s6a06ktr2v6fgxv4ffhauxvptssnaqlds45qgsrucemlwc8rawq553rt2",
            events: [event],
        });

        const txOutcome = new TransactionOutcome({
            logs: transactionLogs,
        });

        const outcome = parser.parsePause(txOutcome);
        assert.lengthOf(outcome, 1);
        assert.equal(outcome[0].tokenIdentifier, identifier);
    });

    it("should test parse unpause", () => {
        const identifier = "AAA-29c4c9";
        const base64Identifier = Buffer.from(identifier).toString("base64");

        const encodedTopics = [base64Identifier];
        const event = new TransactionEvent({
            address: "erd18s6a06ktr2v6fgxv4ffhauxvptssnaqlds45qgsrucemlwc8rawq553rt2",
            identifier: "ESDTUnPause",
            topics: b64TopicsToBytes(encodedTopics),
        });

        const transactionLogs = new TransactionLogs({
            address: "erd18s6a06ktr2v6fgxv4ffhauxvptssnaqlds45qgsrucemlwc8rawq553rt2",
            events: [event],
        });

        const txOutcome = new TransactionOutcome({
            logs: transactionLogs,
        });

        const outcome = parser.parseUnpause(txOutcome);
        assert.lengthOf(outcome, 1);
        assert.equal(outcome[0].tokenIdentifier, identifier);
    });

    it("should test parse freeze", () => {
        const identifier = "AAA-29c4c9";
        const base64Identifier = Buffer.from(identifier).toString("base64");
        const nonce = BigInt(0);
        const balance = BigInt(10000000);
        const address = "erd1qyu5wthldzr8wx5c9ucg8kjagg0jfs53s8nr3zpz3hypefsdd8ssycr6th";

        const encodedTopics = [base64Identifier, "", "mJaA", "ATlHLv9ohncamC8wg9pdQh8kwpGB5jiIIo3IHKYNaeE="];
        const event = new TransactionEvent({
            address: "erd1qqqqqqqqqqqqqqqpqqqqqqqqqqqqqqqqqqqqqqqqqqqqqqqzllls8a5w6u",
            identifier: "ESDTFreeze",
            topics: b64TopicsToBytes(encodedTopics),
        });

        const transactionLogs = new TransactionLogs({
            address: "erd1qyu5wthldzr8wx5c9ucg8kjagg0jfs53s8nr3zpz3hypefsdd8ssycr6th",
            events: [event],
        });

        const scResult = new SmartContractResult({
            sender: "erd1qqqqqqqqqqqqqqqpqqqqqqqqqqqqqqqqqqqqqqqqqqqqqqqzllls8a5w6u",
            receiver: "erd1qyu5wthldzr8wx5c9ucg8kjagg0jfs53s8nr3zpz3hypefsdd8ssycr6th",
            data: Buffer.from("RVNEVEZyZWV6ZUA0MTQxNDEyZDMyMzk2MzM0NjMzOQ==", "base64"),
            logs: transactionLogs,
        });

        const txOutcome = new TransactionOutcome({
            smartContractResults: [scResult],
        });

        const outcome = parser.parseFreeze(txOutcome);
        assert.lengthOf(outcome, 1);
        assert.equal(outcome[0].userAddress, address);
        assert.equal(outcome[0].tokenIdentifier, identifier);
        assert.equal(outcome[0].nonce, nonce);
        assert.equal(outcome[0].balance, balance);
    });

    it("should test parse unfreeze", () => {
        const identifier = "AAA-29c4c9";
        const base64Identifier = Buffer.from(identifier).toString("base64");
        const nonce = BigInt(0);
        const balance = BigInt(10000000);
        const address = "erd1qyu5wthldzr8wx5c9ucg8kjagg0jfs53s8nr3zpz3hypefsdd8ssycr6th";

        const encodedTopics = [base64Identifier, "", "mJaA", "ATlHLv9ohncamC8wg9pdQh8kwpGB5jiIIo3IHKYNaeE="];
        const event = new TransactionEvent({
            address: "erd1qqqqqqqqqqqqqqqpqqqqqqqqqqqqqqqqqqqqqqqqqqqqqqqzllls8a5w6u",
            identifier: "ESDTUnFreeze",
            topics: b64TopicsToBytes(encodedTopics),
        });

        const transactionLogs = new TransactionLogs({
            address: "erd1qyu5wthldzr8wx5c9ucg8kjagg0jfs53s8nr3zpz3hypefsdd8ssycr6th",
            events: [event],
        });

        const scResult = new SmartContractResult({
            sender: "erd1qqqqqqqqqqqqqqqpqqqqqqqqqqqqqqqqqqqqqqqqqqqqqqqzllls8a5w6u",
            receiver: "erd1qyu5wthldzr8wx5c9ucg8kjagg0jfs53s8nr3zpz3hypefsdd8ssycr6th",
            data: Buffer.from("RVNEVEZyZWV6ZUA0MTQxNDEyZDMyMzk2MzM0NjMzOQ==", "base64"),
            logs: transactionLogs,
        });

        const txOutcome = new TransactionOutcome({
            smartContractResults: [scResult],
        });

        const outcome = parser.parseUnfreeze(txOutcome);
        assert.lengthOf(outcome, 1);
        assert.equal(outcome[0].userAddress, address);
        assert.equal(outcome[0].tokenIdentifier, identifier);
        assert.equal(outcome[0].nonce, nonce);
        assert.equal(outcome[0].balance, balance);
    });

    it("should test parse wipe", () => {
        const identifier = "AAA-29c4c9";
        const base64Identifier = Buffer.from(identifier).toString("base64");
        const nonce = BigInt(0);
        const balance = BigInt(10000000);
        const address = "erd1qyu5wthldzr8wx5c9ucg8kjagg0jfs53s8nr3zpz3hypefsdd8ssycr6th";

        const encodedTopics = [base64Identifier, "", "mJaA", "ATlHLv9ohncamC8wg9pdQh8kwpGB5jiIIo3IHKYNaeE="];
        const event = new TransactionEvent({
            address: "erd1qqqqqqqqqqqqqqqpqqqqqqqqqqqqqqqqqqqqqqqqqqqqqqqzllls8a5w6u",
            identifier: "ESDTWipe",
            topics: b64TopicsToBytes(encodedTopics),
        });

        const transactionLogs = new TransactionLogs({
            address: "erd1qyu5wthldzr8wx5c9ucg8kjagg0jfs53s8nr3zpz3hypefsdd8ssycr6th",
            events: [event],
        });

        const scResult = new SmartContractResult({
            sender: "erd1qqqqqqqqqqqqqqqpqqqqqqqqqqqqqqqqqqqqqqqqqqqqqqqzllls8a5w6u",
            receiver: "erd1qyu5wthldzr8wx5c9ucg8kjagg0jfs53s8nr3zpz3hypefsdd8ssycr6th",
            data: Buffer.from("RVNEVEZyZWV6ZUA0MTQxNDEyZDMyMzk2MzM0NjMzOQ==", "base64"),
            logs: transactionLogs,
        });

        const txOutcome = new TransactionOutcome({
            smartContractResults: [scResult],
        });

        const outcome = parser.parseWipe(txOutcome);
        assert.lengthOf(outcome, 1);
        assert.equal(outcome[0].userAddress, address);
        assert.equal(outcome[0].tokenIdentifier, identifier);
        assert.equal(outcome[0].nonce, nonce);
        assert.equal(outcome[0].balance, balance);
    });

    it("should test parse update attributes", () => {
        const identifier = "NFT-f01d1e";
        const base64Identifier = Buffer.from(identifier).toString("base64");
        const nonce = BigInt(1);
        const attributes = "metadata:ipfsCID/test.json;tags:tag1,tag2";
        const base64Attributes = Buffer.from(attributes).toString("base64");

        const encodedTopics = [base64Identifier, "AQ==", "", base64Attributes];
        const event = new TransactionEvent({
            address: "erd18s6a06ktr2v6fgxv4ffhauxvptssnaqlds45qgsrucemlwc8rawq553rt2",
            identifier: "ESDTNFTUpdateAttributes",
            topics: b64TopicsToBytes(encodedTopics),
        });

        const transactionLogs = new TransactionLogs({
            address: "erd1qyu5wthldzr8wx5c9ucg8kjagg0jfs53s8nr3zpz3hypefsdd8ssycr6th",
            events: [event],
        });

        const txOutcome = new TransactionOutcome({
            logs: transactionLogs,
        });

        const outcome = parser.parseUpdateAttributes(txOutcome);
        assert.lengthOf(outcome, 1);
        assert.equal(outcome[0].tokenIdentifier, identifier);
        assert.equal(outcome[0].nonce, nonce);
        assert.equal(Buffer.from(outcome[0].attributes).toString(), attributes);
    });

    it("should test parse add quantity", () => {
        const identifier = "NFT-f01d1e";
        const base64Identifier = Buffer.from(identifier).toString("base64");
        const nonce = BigInt(1);
        const addedQuantity = BigInt(10);

        const encodedTopics = [base64Identifier, "AQ==", "Cg=="];
        const event = new TransactionEvent({
            address: "erd18s6a06ktr2v6fgxv4ffhauxvptssnaqlds45qgsrucemlwc8rawq553rt2",
            identifier: "ESDTNFTAddQuantity",
            topics: b64TopicsToBytes(encodedTopics),
        });

        const transactionLogs = new TransactionLogs({
            address: "erd1qyu5wthldzr8wx5c9ucg8kjagg0jfs53s8nr3zpz3hypefsdd8ssycr6th",
            events: [event],
        });

        const txOutcome = new TransactionOutcome({
            logs: transactionLogs,
        });

        const outcome = parser.parseAddQuantity(txOutcome);
        assert.lengthOf(outcome, 1);
        assert.equal(outcome[0].tokenIdentifier, identifier);
        assert.equal(outcome[0].nonce, nonce);
        assert.equal(outcome[0].addedQuantity, addedQuantity);
    });

    it("should test parse burn quantity", () => {
        const identifier = "NFT-f01d1e";
        const base64Identifier = Buffer.from(identifier).toString("base64");
        const nonce = BigInt(1);
        const burntQuantity = BigInt(16);

        const encodedTopics = [base64Identifier, "AQ==", "EA=="];
        const event = new TransactionEvent({
            address: "erd18s6a06ktr2v6fgxv4ffhauxvptssnaqlds45qgsrucemlwc8rawq553rt2",
            identifier: "ESDTNFTBurn",
            topics: b64TopicsToBytes(encodedTopics),
        });

        const transactionLogs = new TransactionLogs({
            address: "erd1qyu5wthldzr8wx5c9ucg8kjagg0jfs53s8nr3zpz3hypefsdd8ssycr6th",
            events: [event],
        });

        const txOutcome = new TransactionOutcome({
            logs: transactionLogs,
        });

        const outcome = parser.parseBurnQuantity(txOutcome);
        assert.lengthOf(outcome, 1);
        assert.equal(outcome[0].tokenIdentifier, identifier);
        assert.equal(outcome[0].nonce, nonce);
        assert.equal(outcome[0].burntQuantity, burntQuantity);
    });
});<|MERGE_RESOLUTION|>--- conflicted
+++ resolved
@@ -1,11 +1,8 @@
 import { assert } from "chai";
 import { ErrParseTransactionOutcome } from "../errors";
+import { b64TopicsToBytes } from "../testutils";
 import { SmartContractResult, TransactionEvent, TransactionLogs, TransactionOutcome } from "./resources";
-<<<<<<< HEAD
 import { TokenManagementTransactionsOutcomeParser } from "./tokenManagementTransactionsOutcomeParser";
-=======
-import { b64TopicsToBytes } from "../testutils";
->>>>>>> 5f4d58ac
 
 describe("test token management transactions outcome parser", () => {
     const parser = new TokenManagementTransactionsOutcomeParser();
