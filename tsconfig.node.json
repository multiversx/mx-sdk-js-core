--- conflicted
+++ resolved
@@ -1,28 +1,13 @@
 {
-    "compilerOptions": {
-        "module": "CommonJS",
-        "target": "es6",
-        "outDir": "out-node",
-        "lib": [
-            "es6", "DOM"
-        ],
-        "sourceMap": true,
-        "allowJs": true,
-<<<<<<< HEAD
-        "strict": true,   /* enable all strict type-checking options */
-        "strictPropertyInitialization": false,
-        "strictNullChecks": false
-        /* Additional Checks */
-        // "noImplicitReturns": true, /* Report error when not all code paths in function return a value. */
-        // "noFallthroughCasesInSwitch": true, /* Report errors for fallthrough cases in switch statement. */
-        // "noUnusedParameters": true,  /* Report errors on unused parameters. */
-    },
-    "exclude": [
-        "node_modules",
-        "out",
-        "out-node",
-        "out-browser"
-=======
+  "compilerOptions": {
+      "module": "CommonJS",
+      "target": "es6",
+      "outDir": "out-node",
+      "lib": [
+          "es6", "DOM"
+      ],
+      "sourceMap": true,
+      "allowJs": true,
 		"strict": true,   /* enable all strict type-checking options */
 		"strictPropertyInitialization": false,
 		"strictNullChecks": false,
@@ -37,6 +22,5 @@
 		"out",
 		"out-node",
 		"out-browser"
->>>>>>> 01db7d4e
     ]
 }