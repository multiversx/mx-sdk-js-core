import { Address } from "../address";
import { ErrParseTransactionOutcome } from "../errors";
<<<<<<< HEAD
import { TransactionEvent, TransactionOutcome } from "./resources";
=======
import { TransactionEvent, TransactionOutcome, findEventsByIdentifier } from "./resources";
>>>>>>> 0ce47a77

export class DelegationTransactionsOutcomeParser {
    constructor() {}

    parseCreateNewDelegationContract(transactionOutcome: TransactionOutcome): { contractAddress: string }[] {
        this.ensureNoError(transactionOutcome.logs.events);

        const events = findEventsByIdentifier(transactionOutcome, "SCDeploy");

        return events.map((event) => ({ contractAddress: this.extractContractAddress(event) }));
    }

    private ensureNoError(transactionEvents: TransactionEvent[]) {
        for (const event of transactionEvents) {
            if (event.identifier == "signalError") {
                const data = Buffer.from(event.data.toString().slice(1)).toString();
                const message = this.decodeTopicAsString(event.topics[1]);

                throw new ErrParseTransactionOutcome(
                    `encountered signalError: ${message} (${Buffer.from(data, "hex").toString()})`,
                );
            }
        }
    }

<<<<<<< HEAD
    private findEventsByIdentifier(transactionOutcome: TransactionOutcome, identifier: string): TransactionEvent[] {
        const events = this.gatherAllEvents(transactionOutcome).filter((event) => event.identifier == identifier);

        if (events.length == 0) {
            throw new ErrParseTransactionOutcome(`cannot find event of type ${identifier}`);
        }

        return events;
    }

    private gatherAllEvents(transactionOutcome: TransactionOutcome): TransactionEvent[] {
        const allEvents = [];

        allEvents.push(...transactionOutcome.logs.events);

        for (const item of transactionOutcome.smartContractResults) {
            allEvents.push(...item.logs.events);
        }

        return allEvents;
    }

=======
>>>>>>> 0ce47a77
    private extractContractAddress(event: TransactionEvent): string {
        if (!event.topics[0]) {
            return "";
        }
        const address = Buffer.from(event.topics[0], "base64");
        return Address.fromBuffer(address).bech32();
    }

    private decodeTopicAsString(topic: string): string {
        return Buffer.from(topic, "base64").toString();
    }
}<|MERGE_RESOLUTION|>--- conflicted
+++ resolved
@@ -1,10 +1,6 @@
 import { Address } from "../address";
 import { ErrParseTransactionOutcome } from "../errors";
-<<<<<<< HEAD
-import { TransactionEvent, TransactionOutcome } from "./resources";
-=======
 import { TransactionEvent, TransactionOutcome, findEventsByIdentifier } from "./resources";
->>>>>>> 0ce47a77
 
 export class DelegationTransactionsOutcomeParser {
     constructor() {}
@@ -30,31 +26,6 @@
         }
     }
 
-<<<<<<< HEAD
-    private findEventsByIdentifier(transactionOutcome: TransactionOutcome, identifier: string): TransactionEvent[] {
-        const events = this.gatherAllEvents(transactionOutcome).filter((event) => event.identifier == identifier);
-
-        if (events.length == 0) {
-            throw new ErrParseTransactionOutcome(`cannot find event of type ${identifier}`);
-        }
-
-        return events;
-    }
-
-    private gatherAllEvents(transactionOutcome: TransactionOutcome): TransactionEvent[] {
-        const allEvents = [];
-
-        allEvents.push(...transactionOutcome.logs.events);
-
-        for (const item of transactionOutcome.smartContractResults) {
-            allEvents.push(...item.logs.events);
-        }
-
-        return allEvents;
-    }
-
-=======
->>>>>>> 0ce47a77
     private extractContractAddress(event: TransactionEvent): string {
         if (!event.topics[0]) {
             return "";
