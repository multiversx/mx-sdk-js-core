import { BigNumber } from "bignumber.js";
import { Address } from "./address";
import { Compatibility } from "./compatibility";
import { TRANSACTION_MIN_GAS_PRICE } from "./constants";
import * as errors from "./errors";
import { Hash } from "./hash";
import { IAddress, IChainID, IGasLimit, IGasPrice, INonce, IPlainTransactionObject, ISignature, ITransactionPayload, ITransactionValue } from "./interface";
import { INetworkConfig } from "./interfaceOfNetwork";
import { TransactionOptions, TransactionVersion } from "./networkParams";
import { ProtoSerializer } from "./proto";
import { Signature } from "./signature";
import { TransactionPayload } from "./transactionPayload";
import { guardNotEmpty } from "./utils";

const createTransactionHasher = require("blake2b");
const TRANSACTION_HASH_LENGTH = 32;

/**
 * An abstraction for creating, signing and broadcasting transactions.
 */
export class Transaction {
  /**
   * The nonce of the transaction (the account sequence number of the sender).
   */
  private nonce: INonce;

  /**
   * The value to transfer.
   */
  private value: ITransactionValue;

  /**
   * The address of the sender.
   */
  private sender: IAddress;

  /**
   * The address of the receiver.
   */
  private readonly receiver: IAddress;

  /**
   * The gas price to be used.
   */
  private gasPrice: IGasPrice;

  /**
   * The maximum amount of gas to be consumed when processing the transaction.
   */
  private gasLimit: IGasLimit;

  /**
   * The payload of the transaction.
   */
  private readonly data: ITransactionPayload;

  /**
   * The chain ID of the Network (e.g. "1" for Mainnet).
   */
  private chainID: IChainID;

  /**
   * The version, required by the Network in order to correctly interpret the contents of the transaction.
   */
  version: TransactionVersion;

  /**
   * The options field, useful for describing different settings available for transactions
   */
  options: TransactionOptions;

  /**
   * The address of the guardian.
   */
  private guardian: IAddress;

  /**
   * The signature.
   */
  private signature: Buffer;

  /**
   * The signature of the guardian.
   */
  private guardianSignature: Buffer;

  /**
   * The transaction hash, also used as a transaction identifier.
   */
  private hash: TransactionHash;

  /**
   * Creates a new Transaction object.
   */
  public constructor({
    nonce,
    value,
    receiver,
    sender,
    gasPrice,
    gasLimit,
    data,
    chainID,
    version,
    options,
    guardian,
  }: {
    nonce?: INonce;
    value?: ITransactionValue;
    receiver: IAddress;
    sender: IAddress;
    gasPrice?: IGasPrice;
    gasLimit: IGasLimit;
    data?: ITransactionPayload;
    chainID: IChainID;
    version?: TransactionVersion;
    options?: TransactionOptions;
    guardian?: IAddress;
  }) {
    this.nonce = nonce || 0;
    this.value = value ? new BigNumber(value.toString()).toFixed(0) : 0;
    this.sender = sender;
    this.receiver = receiver;
    this.gasPrice = gasPrice || TRANSACTION_MIN_GAS_PRICE;
    this.gasLimit = gasLimit;
    this.data = data || new TransactionPayload();
    this.chainID = chainID;
    this.version = version || TransactionVersion.withDefaultVersion();
    this.options = options || TransactionOptions.withDefaultOptions();
    this.guardian = guardian || Address.empty();

    this.signature = Buffer.from([]);
    this.guardianSignature = Buffer.from([]);
    this.hash = TransactionHash.empty();
  }

  getNonce(): INonce {
    return this.nonce;
  }

  /**
   * Sets the account sequence number of the sender. Must be done prior signing.
   */
  setNonce(nonce: INonce) {
    this.nonce = nonce;
  }

  getValue(): ITransactionValue {
    return this.value;
  }

  setValue(value: ITransactionValue) {
    this.value = value;
  }

  getSender(): IAddress {
    return this.sender;
  }

  getReceiver(): IAddress {
    return this.receiver;
  }

  getGuardian(): IAddress {
    return this.guardian;
  }

  getGasPrice(): IGasPrice {
    return this.gasPrice;
  }

  setGasPrice(gasPrice: IGasPrice) {
    this.gasPrice = gasPrice;
  }

  getGasLimit(): IGasLimit {
    return this.gasLimit;
  }

  setGasLimit(gasLimit: IGasLimit) {
    this.gasLimit = gasLimit;
  }

  getData(): ITransactionPayload {
    return this.data;
  }

  getChainID(): IChainID {
    return this.chainID;
  }

  setChainID(chainID: IChainID) {
    this.chainID = chainID;
  }

  getVersion(): TransactionVersion {
    return this.version;
  }

  getOptions(): TransactionOptions {
    return this.options;
  }

  getSignature(): Buffer {
    return this.signature;
  }

  getGuardianSignature(): Buffer {
    return this.guardianSignature;
  }

  setSender(sender: IAddress) {
    this.sender = sender;
  }

  setGuardian(guardian: IAddress) {
    this.guardian = guardian;
  }

  getHash(): TransactionHash {
    guardNotEmpty(this.hash, "hash");
    return this.hash;
  }

  /**
   * Serializes a transaction to a sequence of bytes, ready to be signed.
   * This function is called internally by signers.
   */
  serializeForSigning(): Buffer {
    // TODO: for appropriate tx.version, interpret tx.options accordingly and sign using the content / data hash
    let plain = this.toPlainObject();
    // Make sure we never sign the transaction with another signature set up (useful when using the same method for verification)
    if (plain.signature) {
      delete plain.signature;
    }

    if (plain.guardianSignature) {
      delete plain.guardianSignature;
    }

    if (!plain.guardian) {
      delete plain.guardian
    }

    let serialized = JSON.stringify(plain);

    return Buffer.from(serialized);
  }

  /**
   * Checks the integrity of the guarded transaction
   */
  isGuardedTransaction(): boolean {
    const hasGuardian = this.guardian.bech32().length > 0;
    const hasGuardianSignature = this.guardianSignature.length > 0;
    return this.getOptions().hasGuardedOption() && hasGuardian && hasGuardianSignature;
  }

  /**
   * Converts the transaction object into a ready-to-serialize, plain JavaScript object.
   * This function is called internally within the signing procedure.
   */
  toPlainObject(): IPlainTransactionObject {
    const plainObject = {
      nonce: this.nonce.valueOf(),
      value: this.value.toString(),
      receiver: this.receiver.bech32(),
      sender: this.sender.bech32(),
      gasPrice: this.gasPrice.valueOf(),
      gasLimit: this.gasLimit.valueOf(),
      data: this.data.length() == 0 ? undefined : this.data.encoded(),
      chainID: this.chainID.valueOf(),
      version: this.version.valueOf(),
      options: this.options.valueOf() == 0 ? undefined : this.options.valueOf(),
      guardian: this.guardian?.bech32() ? (this.guardian.bech32() == "" ? undefined : this.guardian.bech32()) : undefined,
      signature: this.signature.toString("hex") ? this.signature.toString("hex") : undefined,
      guardianSignature: this.guardianSignature.toString("hex") ? this.guardianSignature.toString("hex") : undefined,
    };

    Compatibility.guardAddressIsSetAndNonZero(new Address(plainObject.sender), "'sender' of transaction", "pass the actual sender to the Transaction constructor")

    return plainObject;
  }

  /**
   * Converts a plain object transaction into a Transaction Object.
   *
   * @param plainObjectTransaction Raw data of a transaction, usually obtained by calling toPlainObject()
   */
  static fromPlainObject(plainObjectTransaction: IPlainTransactionObject): Transaction {
    const tx = new Transaction({
      nonce: Number(plainObjectTransaction.nonce),
      value: new BigNumber(plainObjectTransaction.value).toFixed(0),
      receiver: Address.fromString(plainObjectTransaction.receiver),
      sender: Address.fromString(plainObjectTransaction.sender),
      guardian: plainObjectTransaction.guardian == undefined ? undefined : Address.fromString(plainObjectTransaction.guardian || ""),
      gasPrice: Number(plainObjectTransaction.gasPrice),
      gasLimit: Number(plainObjectTransaction.gasLimit),
      data: new TransactionPayload(Buffer.from(plainObjectTransaction.data || "", "base64")),
      chainID: String(plainObjectTransaction.chainID),
      version: new TransactionVersion(plainObjectTransaction.version),
      options: plainObjectTransaction.options == undefined ? undefined : new TransactionOptions(plainObjectTransaction.options)
    });

    if (plainObjectTransaction.signature) {
      tx.applySignature(
        new Signature(plainObjectTransaction.signature),
      );
    }

    if (plainObjectTransaction.guardianSignature) {
      tx.applyGuardianSignature(
        new Signature(plainObjectTransaction.guardianSignature)
      );
    }

    return tx;
  }

  /**
   * Applies the signature on the transaction.
   *
   * @param signature The signature, as computed by a signer.
   */
  applySignature(signature: ISignature | Buffer) {
    if (signature instanceof Buffer) {
<<<<<<< HEAD
      this.signature = signature;
    } else {
      this.signature = Buffer.from(signature.hex(), "hex");
=======
      this.signature = new Signature(signature);
    } else {
      this.signature = signature;
>>>>>>> 51d4d395
    }

    this.hash = TransactionHash.compute(this);
  }

  /**
<<<<<<< HEAD
 * Applies the guardian signature on the transaction.
 *
 * @param guardianSignature The signature, as computed by a signer.
 */
  applyGuardianSignature(guardianSignature: ISignature | Buffer) {
    if (guardianSignature instanceof Buffer) {
      this.guardianSignature = guardianSignature;
    } else {
      this.guardianSignature = Buffer.from(guardianSignature.hex(), "hex");
=======
  * Applies the guardian signature on the transaction.
  *
  * @param guardianSignature The signature, as computed by a signer.
  */
  applyGuardianSignature(guardianSignature: ISignature | Buffer) {
    if (guardianSignature instanceof Buffer) {
      this.guardianSignature = new Signature(guardianSignature);
    } else {
      this.guardianSignature = guardianSignature;
>>>>>>> 51d4d395
    }

    this.hash = TransactionHash.compute(this);
  }

  /**
   * Converts a transaction to a ready-to-broadcast object.
   * Called internally by the network provider.
   */
  toSendable(): any {
    return this.toPlainObject();
  }

  /**
   * Computes the current transaction fee based on the {@link NetworkConfig} and transaction properties
   * @param networkConfig {@link NetworkConfig}
   */
  computeFee(networkConfig: INetworkConfig): BigNumber {
    let moveBalanceGas =
      networkConfig.MinGasLimit.valueOf() +
      this.data.length() * networkConfig.GasPerDataByte.valueOf();
    if (moveBalanceGas > this.gasLimit.valueOf()) {
      throw new errors.ErrNotEnoughGas(this.gasLimit.valueOf());
    }

    let gasPrice = new BigNumber(this.gasPrice.valueOf());
    let feeForMove = new BigNumber(moveBalanceGas).multipliedBy(gasPrice);
    if (moveBalanceGas === this.gasLimit.valueOf()) {
      return feeForMove;
    }

    let diff = new BigNumber(this.gasLimit.valueOf() - moveBalanceGas);
    let modifiedGasPrice = gasPrice.multipliedBy(
      new BigNumber(networkConfig.GasPriceModifier.valueOf())
    );
    let processingFee = diff.multipliedBy(modifiedGasPrice);

    return feeForMove.plus(processingFee);
  }
}

/**
 * An abstraction for handling and computing transaction hashes.
 */
export class TransactionHash extends Hash {
  constructor(hash: string) {
    super(hash);
  }

  /**
   * Computes the hash of a transaction.
   */
  static compute(transaction: Transaction): TransactionHash {
    let serializer = new ProtoSerializer();
    let buffer = serializer.serializeTransaction(transaction);
    let hash = createTransactionHasher(TRANSACTION_HASH_LENGTH)
      .update(buffer)
      .digest("hex");
    return new TransactionHash(hash);
  }
}
<|MERGE_RESOLUTION|>--- conflicted
+++ resolved
@@ -324,22 +324,15 @@
    */
   applySignature(signature: ISignature | Buffer) {
     if (signature instanceof Buffer) {
-<<<<<<< HEAD
       this.signature = signature;
     } else {
       this.signature = Buffer.from(signature.hex(), "hex");
-=======
-      this.signature = new Signature(signature);
-    } else {
-      this.signature = signature;
->>>>>>> 51d4d395
     }
 
     this.hash = TransactionHash.compute(this);
   }
 
   /**
-<<<<<<< HEAD
  * Applies the guardian signature on the transaction.
  *
  * @param guardianSignature The signature, as computed by a signer.
@@ -349,17 +342,6 @@
       this.guardianSignature = guardianSignature;
     } else {
       this.guardianSignature = Buffer.from(guardianSignature.hex(), "hex");
-=======
-  * Applies the guardian signature on the transaction.
-  *
-  * @param guardianSignature The signature, as computed by a signer.
-  */
-  applyGuardianSignature(guardianSignature: ISignature | Buffer) {
-    if (guardianSignature instanceof Buffer) {
-      this.guardianSignature = new Signature(guardianSignature);
-    } else {
-      this.guardianSignature = guardianSignature;
->>>>>>> 51d4d395
     }
 
     this.hash = TransactionHash.compute(this);
