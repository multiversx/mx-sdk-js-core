--- conflicted
+++ resolved
@@ -14,13 +14,9 @@
 import { SmartContractTransactionsFactory } from "../transactionsFactories/smartContractTransactionsFactory";
 import { TokenComputer } from "../tokens";
 import { promises } from "fs";
-<<<<<<< HEAD
-import { TransactionComputer } from "../transaction";
+import { TransactionComputer } from "../transactionComputer";
 import { QueryRunnerAdapter } from "../adapters/queryRunnerAdapter";
 import { SmartContractQueriesController } from "../smartContractQueriesController";
-=======
-import { TransactionComputer } from "../transactionComputer";
->>>>>>> 52fdbf76
 
 describe("test on local testnet", function () {
     let alice: TestWallet, bob: TestWallet, carol: TestWallet;
