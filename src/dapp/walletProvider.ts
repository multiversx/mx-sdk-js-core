--- conflicted
+++ resolved
@@ -10,26 +10,12 @@
 } from "./constants";
 import { Transaction } from "../transaction";
 import { SignableMessage } from "../signableMessage";
-import {ErrInvalidTxSignReturnValue, ErrNotImplemented} from "../errors";
-<<<<<<< HEAD
-import {
-    Nonce,
-    Balance,
-    Address,
-    GasPrice,
-    GasLimit,
-    TransactionPayload,
-    ChainID,
-    TransactionVersion,
-    TransactionOptions
-} from "../";
-=======
->>>>>>> 0b8407c4
-import {Signature} from "../signature";
+import { ErrInvalidTxSignReturnValue, ErrNotImplemented } from "../errors";
+import { Signature } from "../signature";
 import { Nonce } from "../nonce";
 import { Balance } from "../balance";
 import { Address } from "../address";
-import { ChainID, GasLimit, GasPrice, TransactionVersion } from "../networkParams";
+import { ChainID, GasLimit, GasPrice, TransactionOptions, TransactionVersion } from "../networkParams";
 import { TransactionPayload } from "../transactionPayload";
 
 interface TransactionMessage {
