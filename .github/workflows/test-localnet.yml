name: MultiversX Integration Tests

on:
  push:
    branches:
      - main
  pull_request:

jobs:
  integration_tests:
    runs-on: ubuntu-latest

    steps:
      # Step 1: Checkout the repository
      - name: Checkout code
        uses: actions/checkout@v3

      # Step 2: Set up Python environment
      - name: Set up Python 3.x
        uses: actions/setup-python@v4
        with:
          python-version: '3.x'

    # Step 3: Install pipx (to manage Python tools)
      - name: Install pipx
        run: |
          python3 -m pip install --user pipx
          python3 -m pipx ensurepath
          # Add the pipx binary location to PATH
          echo "$HOME/.local/bin" >> $GITHUB_PATH
        shell: bash

      # Step 4: Install mxpy (MultiversX Python SDK)
      - name: Install mxpy (MultiversX SDK)
        run: |
          pipx install multiversx-sdk-cli --force

      # Step 5: Set up MultiversX localnet using mxpy
      - name: Set up MultiversX localnet
        run: |
          # Start the local testnet with mxpy
          mkdir -p ~/localnet && cd ~/localnet
<<<<<<< HEAD
          mxpy localnet setup --configfile=${GITHUB_WORKSPACE}/src/testdata/localnet.toml
          nohup mxpy localnet start --configfile=${GITHUB_WORKSPACE}/src/testdata/localnet.toml > localnet.log 2>&1 & echo $! > localnet.pid
=======
          mxpy localnet setup --configfile=${GITHUB_WORKSPACE}/localnet.toml
          nohup mxpy localnet start --configfile=${GITHUB_WORKSPACE}/localnet.toml > localnet.log 2>&1 & echo $! > localnet.pid
>>>>>>> a43c3356
          sleep 120 # Allow time for the testnet to fully start

      # Step 6: Install Node.js and dependencies
      - name: Set up Node.js environment
        uses: actions/setup-node@v3
        with:
          node-version: '16.x'

      - name: Install Node.js dependencies
        run: npm install

      # Step 7: Run integration tests
      - name: Run integration tests
        run: |
          npm run tests-localnet

      # Step 8: Stop the testnet using the stored PID
      - name: Stop MultiversX local testnet
        if: success() || failure()
        run: |
          kill $(cat localnet.pid) || echo "Testnet already stopped"<|MERGE_RESOLUTION|>--- conflicted
+++ resolved
@@ -40,13 +40,8 @@
         run: |
           # Start the local testnet with mxpy
           mkdir -p ~/localnet && cd ~/localnet
-<<<<<<< HEAD
-          mxpy localnet setup --configfile=${GITHUB_WORKSPACE}/src/testdata/localnet.toml
-          nohup mxpy localnet start --configfile=${GITHUB_WORKSPACE}/src/testdata/localnet.toml > localnet.log 2>&1 & echo $! > localnet.pid
-=======
           mxpy localnet setup --configfile=${GITHUB_WORKSPACE}/localnet.toml
           nohup mxpy localnet start --configfile=${GITHUB_WORKSPACE}/localnet.toml > localnet.log 2>&1 & echo $! > localnet.pid
->>>>>>> a43c3356
           sleep 120 # Allow time for the testnet to fully start
 
       # Step 6: Install Node.js and dependencies
