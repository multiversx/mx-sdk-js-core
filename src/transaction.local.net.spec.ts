--- conflicted
+++ resolved
@@ -19,13 +19,9 @@
         this.timeout(20000);
 
         let provider = chooseProxyProvider("local-testnet");
-<<<<<<< HEAD
+        let watcher = new TransactionWatcher(provider);
         let network = await provider.getNetworkConfig();
-=======
-        let watcher = new TransactionWatcher(provider);
-
-        await NetworkConfig.getDefault().sync(provider);
->>>>>>> b389c983
+        
         await alice.sync(provider);
 
         await bob.sync(provider);
