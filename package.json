--- conflicted
+++ resolved
@@ -1,13 +1,7 @@
 {
-<<<<<<< HEAD
-  "name": "@elrondnetwork/erdjs",
+  "name": "@multiversx/sdk-core",
   "version": "12.0.1",
-  "description": "Smart Contracts interaction framework",
-=======
-  "name": "@multiversx/sdk-core",
-  "version": "11.2.0",
   "description": "MultiversX SDK for JavaScript and TypeScript",
->>>>>>> e13ad27b
   "main": "out/index.js",
   "types": "out/index.d.js",
   "files": [
@@ -41,13 +35,8 @@
     "protobufjs": "6.11.3"
   },
   "devDependencies": {
-<<<<<<< HEAD
-    "@elrondnetwork/erdjs-network-providers": "1.0.0",
-    "@elrondnetwork/erdjs-walletcore": "3.0.1",
-=======
     "@multiversx/sdk-network-providers": "1.2.1",
     "@multiversx/sdk-wallet": "2.1.1",
->>>>>>> e13ad27b
     "@types/assert": "1.4.6",
     "@types/chai": "4.2.11",
     "@types/mocha": "9.1.0",
