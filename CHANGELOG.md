--- conflicted
+++ resolved
@@ -5,17 +5,14 @@
 Check [Keep a Changelog](http://keepachangelog.com/) for recommendations on how to structure this file.
 
 ## [Unreleased]
-<<<<<<< HEAD
 - [Fix smart contract results to align to the new API field namings]
     - Breaking changes:
         - `smartContractResults` property in `TransactionOnNetwork` was renamed to `results` as in the new API,
         affecting `fromHttpResponse` method 
 
-=======
  - [Fix ExtensionProvider sign/send transaction response] https://github.com/ElrondNetwork/elrond-sdk-erdjs/pull/72
     - Provider's send/sign transaction methonds responded with plainObject transactions instead of Transaction
     - Added fromPlainObject method as a static method to transaction 
->>>>>>> db31db7a
 
 ## [8.0.0]
 - [ExtensionProvider] https://github.com/ElrondNetwork/elrond-sdk-erdjs/pull/66
