--- conflicted
+++ resolved
@@ -4,14 +4,8 @@
 import { ICode, ICodeMetadata, IContractFunction } from "./interface";
 import { TypedValue } from "./typesystem";
 
-<<<<<<< HEAD
-
-/**
- * @deprecated This constant should not be used. It should be replaced with "WasmVirtualMachine"
-=======
 /**
  * @deprecated This constant should not be used. Use {@link WasmVirtualMachine} instead.
->>>>>>> 28330ab1
  */
 export const ArwenVirtualMachine = "0500";
 export const WasmVirtualMachine = "0500";
