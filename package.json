--- conflicted
+++ resolved
@@ -1,10 +1,6 @@
 {
   "name": "@multiversx/sdk-core",
-<<<<<<< HEAD
-  "version": "13.2.0-beta.2",
-=======
   "version": "13.2.0",
->>>>>>> 2f9d03a6
   "description": "MultiversX SDK for JavaScript and TypeScript",
   "main": "out/index.js",
   "types": "out/index.d.js",
