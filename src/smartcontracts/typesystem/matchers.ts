import * as errors from "../../errors";
import { AddressType, AddressValue } from "./address";
import { BooleanType, BooleanValue } from "./boolean";
import { BytesType, BytesValue } from "./bytes";
import { CodeMetadataType, CodeMetadataValue } from "./codeMetadata";
import { EnumType, EnumValue } from "./enum";
import { List, ListType, OptionType, OptionValue } from "./generic";
import { ArrayVec, ArrayVecType } from "./genericArray";
import { H256Type, H256Value } from "./h256";
import { NothingType, NothingValue } from "./nothing";
import { NumericalType, NumericalValue } from "./numerical";
import { StringType, StringValue } from "./string";
import { Struct, StructType } from "./struct";
import { TokenIdentifierType, TokenIdentifierValue } from "./tokenIdentifier";
import { Tuple, TupleType } from "./tuple";
<<<<<<< HEAD
import { Type, PrimitiveType, PrimitiveValue } from "./types";
import { ArrayVec, ArrayVecType } from "./genericArray";
import { TypedValue } from "./types";
import { StringType, StringValue } from "./string";
import { ManagedDecimalType, ManagedDecimalValue } from "./managedDecimal";
=======
import { PrimitiveType, PrimitiveValue, Type, TypedValue } from "./types";
>>>>>>> e7b8fa0a

// TODO: Extend functionality or rename wrt. restricted / reduced functionality (not all types are handled: composite, variadic).
export function onTypeSelect<TResult>(
    type: Type,
    selectors: {
        onOption: () => TResult;
        onList: () => TResult;
        onArray: () => TResult;
        onPrimitive: () => TResult;
        onStruct: () => TResult;
        onTuple: () => TResult;
        onEnum: () => TResult;
        onManagedDecimal: () => TResult;
        onOther?: () => TResult;
    },
): TResult {
    if (type.hasExactClass(OptionType.ClassName)) {
        return selectors.onOption();
    }
    if (type.hasExactClass(ListType.ClassName)) {
        return selectors.onList();
    }
    if (type.hasExactClass(ArrayVecType.ClassName)) {
        return selectors.onArray();
    }
    if (type.hasClassOrSuperclass(PrimitiveType.ClassName)) {
        return selectors.onPrimitive();
    }
    if (type.hasExactClass(StructType.ClassName)) {
        return selectors.onStruct();
    }
    if (type.hasExactClass(TupleType.ClassName)) {
        return selectors.onTuple();
    }
    if (type.hasExactClass(EnumType.ClassName)) {
        return selectors.onEnum();
    }

    if (type.hasExactClass(ManagedDecimalType.ClassName)) {
        return selectors.onManagedDecimal();
    }

    if (selectors.onOther) {
        return selectors.onOther();
    }

    throw new errors.ErrTypingSystem(`type isn't known: ${type}`);
}

export function onTypedValueSelect<TResult>(
    value: TypedValue,
    selectors: {
        onPrimitive: () => TResult;
        onOption: () => TResult;
        onList: () => TResult;
        onArray: () => TResult;
        onStruct: () => TResult;
        onTuple: () => TResult;
        onEnum: () => TResult;
        onManagedDecimal: () => TResult;
        onOther?: () => TResult;
    },
): TResult {
    if (value.hasClassOrSuperclass(PrimitiveValue.ClassName)) {
        return selectors.onPrimitive();
    }
    if (value.hasExactClass(OptionValue.ClassName)) {
        return selectors.onOption();
    }
    if (value.hasExactClass(List.ClassName)) {
        return selectors.onList();
    }
    if (value.hasExactClass(ArrayVec.ClassName)) {
        return selectors.onArray();
    }
    if (value.hasExactClass(Struct.ClassName)) {
        return selectors.onStruct();
    }
    if (value.hasExactClass(Tuple.ClassName)) {
        return selectors.onTuple();
    }
    if (value.hasExactClass(EnumValue.ClassName)) {
        return selectors.onEnum();
    }
    if (value.hasExactClass(ManagedDecimalValue.ClassName)) {
        return selectors.onManagedDecimal();
    }

    if (selectors.onOther) {
        return selectors.onOther();
    }

    throw new errors.ErrTypingSystem(`value isn't typed: ${value}`);
}

export function onPrimitiveValueSelect<TResult>(
    value: PrimitiveValue,
    selectors: {
        onBoolean: () => TResult;
        onNumerical: () => TResult;
        onAddress: () => TResult;
        onBytes: () => TResult;
        onString: () => TResult;
        onH256: () => TResult;
        onTypeIdentifier: () => TResult;
        onCodeMetadata: () => TResult;
        onNothing: () => TResult;
        onOther?: () => TResult;
    },
): TResult {
    if (value.hasExactClass(BooleanValue.ClassName)) {
        return selectors.onBoolean();
    }
    if (value.hasClassOrSuperclass(NumericalValue.ClassName)) {
        return selectors.onNumerical();
    }
    if (value.hasExactClass(AddressValue.ClassName)) {
        return selectors.onAddress();
    }
    if (value.hasExactClass(BytesValue.ClassName)) {
        return selectors.onBytes();
    }
    if (value.hasExactClass(StringValue.ClassName)) {
        return selectors.onString();
    }
    if (value.hasExactClass(H256Value.ClassName)) {
        return selectors.onH256();
    }
    if (value.hasExactClass(TokenIdentifierValue.ClassName)) {
        return selectors.onTypeIdentifier();
    }
    if (value.hasExactClass(CodeMetadataValue.ClassName)) {
        return selectors.onCodeMetadata();
    }
    if (value.hasExactClass(NothingValue.ClassName)) {
        return selectors.onNothing();
    }

    if (selectors.onOther) {
        return selectors.onOther();
    }

    throw new errors.ErrTypingSystem(`value isn't a primitive: ${value.getType()}`);
}

export function onPrimitiveTypeSelect<TResult>(
    type: PrimitiveType,
    selectors: {
        onBoolean: () => TResult;
        onNumerical: () => TResult;
        onAddress: () => TResult;
        onBytes: () => TResult;
        onString: () => TResult;
        onH256: () => TResult;
        onTokenIndetifier: () => TResult;
        onCodeMetadata: () => TResult;
        onNothing: () => TResult;
        onOther?: () => TResult;
    },
): TResult {
    if (type.hasExactClass(BooleanType.ClassName)) {
        return selectors.onBoolean();
    }
    if (type.hasClassOrSuperclass(NumericalType.ClassName)) {
        return selectors.onNumerical();
    }
    if (type.hasExactClass(AddressType.ClassName)) {
        return selectors.onAddress();
    }
    if (type.hasExactClass(BytesType.ClassName)) {
        return selectors.onBytes();
    }
    if (type.hasExactClass(StringType.ClassName)) {
        return selectors.onString();
    }
    if (type.hasExactClass(H256Type.ClassName)) {
        return selectors.onH256();
    }
    if (type.hasExactClass(TokenIdentifierType.ClassName)) {
        return selectors.onTokenIndetifier();
    }
    if (type.hasExactClass(CodeMetadataType.ClassName)) {
        return selectors.onCodeMetadata();
    }
    if (type.hasExactClass(NothingType.ClassName)) {
        return selectors.onNothing();
    }
    if (selectors.onOther) {
        return selectors.onOther();
    }

    throw new errors.ErrTypingSystem(`type isn't a known primitive: ${type}`);
}<|MERGE_RESOLUTION|>--- conflicted
+++ resolved
@@ -4,24 +4,18 @@
 import { BytesType, BytesValue } from "./bytes";
 import { CodeMetadataType, CodeMetadataValue } from "./codeMetadata";
 import { EnumType, EnumValue } from "./enum";
-import { List, ListType, OptionType, OptionValue } from "./generic";
-import { ArrayVec, ArrayVecType } from "./genericArray";
+import { OptionType, OptionValue, List, ListType } from "./generic";
 import { H256Type, H256Value } from "./h256";
+import { NumericalType, NumericalValue } from "./numerical";
 import { NothingType, NothingValue } from "./nothing";
-import { NumericalType, NumericalValue } from "./numerical";
-import { StringType, StringValue } from "./string";
 import { Struct, StructType } from "./struct";
 import { TokenIdentifierType, TokenIdentifierValue } from "./tokenIdentifier";
 import { Tuple, TupleType } from "./tuple";
-<<<<<<< HEAD
 import { Type, PrimitiveType, PrimitiveValue } from "./types";
 import { ArrayVec, ArrayVecType } from "./genericArray";
 import { TypedValue } from "./types";
 import { StringType, StringValue } from "./string";
 import { ManagedDecimalType, ManagedDecimalValue } from "./managedDecimal";
-=======
-import { PrimitiveType, PrimitiveValue, Type, TypedValue } from "./types";
->>>>>>> e7b8fa0a
 
 // TODO: Extend functionality or rename wrt. restricted / reduced functionality (not all types are handled: composite, variadic).
 export function onTypeSelect<TResult>(
