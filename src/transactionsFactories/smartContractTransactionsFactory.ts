--- conflicted
+++ resolved
@@ -35,17 +35,10 @@
     private readonly tokenComputer: TokenComputer;
     private readonly dataArgsBuilder: TokenTransfersDataBuilder;
 
-<<<<<<< HEAD
-    constructor(options: { config: Config; abi?: Abi; tokenComputer: TokenComputer }) {
+    constructor(options: { config: Config; abi?: IAbi; tokenComputer: TokenComputer }) {
         this.config = options.config;
-        this.abiRegistry = options.abi;
+        this.abi = options.abi;
         this.tokenComputer = options.tokenComputer;
-=======
-    constructor({ config, abi, tokenComputer }: { config: Config; abi?: IAbi; tokenComputer: TokenComputer }) {
-        this.config = config;
-        this.abi = abi;
-        this.tokenComputer = tokenComputer;
->>>>>>> 7cd90851
         this.dataArgsBuilder = new TokenTransfersDataBuilder();
     }
 
