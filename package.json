{
  "name": "@elrondnetwork/erdjs",
<<<<<<< HEAD
  "version": "11.1.0",
=======
  "version": "10.2.8",
>>>>>>> bef98b51
  "description": "Smart Contracts interaction framework",
  "main": "out/index.js",
  "types": "out/index.d.js",
  "files": [
    "out/**/*",
    "out-browser/**/*"
  ],
  "scripts": {
    "test": "npm run tests-unit",
    "tests-unit": "mocha $(find . -name '*.spec.ts' ! -name '*.net.spec.*')",
    "tests-localnet": "mocha $(find . -name '*.local.net.spec.ts')",
    "tests-devnet": "mocha $(find . -name '*.dev.net.spec.ts')",
    "tests-testnet": "mocha $(find . -name '*.test.net.spec.ts')",
    "compile-browser": "tsc -p tsconfig.json && browserify out/index.js -o out-browser/erdjs.js --standalone erdjs -p esmify",
    "compile-browser-min": "tsc -p tsconfig.json && browserify out/index.js -o out-browser/erdjs.min.js --standalone erdjs -p esmify -p tinyify",
    "compile": "tsc -p tsconfig.json",
    "compile-proto": "npx pbjs -t static-module -w commonjs -o src/proto/compiled.js src/proto/transaction.proto && npx pbts -o src/proto/compiled.d.ts src/proto/compiled.js",
    "browser-tests": "make clean && make browser-tests && http-server --port=9876 -o browser-tests/index.html",
    "lint": "tslint --project .",
    "pretest": "npm run compile",
    "prepare": "npm run compile"
  },
  "author": "ElrondNetwork",
  "license": "MIT",
  "dependencies": {
    "@elrondnetwork/transaction-decoder": "1.0.0",
    "bech32": "1.1.4",
    "bignumber.js": "9.0.1",
    "blake2b": "2.1.3",
    "buffer": "6.0.3",
    "json-duplicate-key-handle": "1.0.0",
    "keccak": "3.0.2",
    "protobufjs": "6.11.3"
  },
  "devDependencies": {
    "@elrondnetwork/erdjs-network-providers": "1.0.0",
    "@elrondnetwork/erdjs-walletcore": "2.0.0",
    "@types/assert": "1.4.6",
    "@types/chai": "4.2.11",
    "@types/mocha": "9.1.0",
    "@types/node": "13.13.2",
    "@types/protobufjs": "6.0.0",
    "assert": "2.0.0",
    "axios": "0.24.0",
    "browserify": "17.0.0",
    "chai": "4.2.0",
    "esmify": "2.1.1",
    "mocha": "9.2.2",
    "tinyify": "3.0.0",
    "ts-node": "9.1.1",
    "tslint": "6.1.3",
    "typedoc": "0.22.13",
    "typescript": "4.1.2"
  }
}<|MERGE_RESOLUTION|>--- conflicted
+++ resolved
@@ -1,10 +1,6 @@
 {
   "name": "@elrondnetwork/erdjs",
-<<<<<<< HEAD
-  "version": "11.1.0",
-=======
-  "version": "10.2.8",
->>>>>>> bef98b51
+  "version": "11.1.1",
   "description": "Smart Contracts interaction framework",
   "main": "out/index.js",
   "types": "out/index.d.js",
