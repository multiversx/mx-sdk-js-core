--- conflicted
+++ resolved
@@ -1,9 +1,3 @@
-<<<<<<< HEAD
-import { ISignable, ISignature, IVerifiable } from "../interface";
-import { Signature } from "../signature";
-
-=======
->>>>>>> efd160dd
 /**
  * A dummy transaction used in tests.
  */
@@ -11,6 +5,8 @@
     nonce: number = 0;
     value: string = "";
     receiver: string = "";
+    sender: string = "";
+    guardian: string = "";
     gasPrice: number = 0;
     gasLimit: number = 0;
     data: string = "";
@@ -18,24 +14,13 @@
     version: number = 1;
     options: number = 0;
 
-    sender: string = "";
-<<<<<<< HEAD
-    guardian: string = "";
-    guardianSignature: string = "";
-    signature: string = "";
-=======
->>>>>>> efd160dd
-
     constructor(init?: Partial<TestTransaction>) {
         Object.assign(this, init);
     }
 
     serializeForSigning(): Buffer {
         const dataEncoded = this.data ? Buffer.from(this.data).toString("base64") : undefined;
-<<<<<<< HEAD
         const guardian = this.guardian ? this.guardian : undefined;
-=======
->>>>>>> efd160dd
         const options = this.options ? this.options : undefined;
 
         const plainObject = {
@@ -43,10 +28,7 @@
             value: this.value,
             receiver: this.receiver,
             sender: this.sender,
-<<<<<<< HEAD
             guardian: guardian,
-=======
->>>>>>> efd160dd
             gasPrice: this.gasPrice,
             gasLimit: this.gasLimit,
             data: dataEncoded,
@@ -58,23 +40,4 @@
         const serialized = JSON.stringify(plainObject);
         return Buffer.from(serialized);
     }
-<<<<<<< HEAD
-
-    applySignature(signature: ISignature) {
-        this.signature = signature.hex();
-    }
-
-    applyGuardianSignature(guardianSignature: ISignature) {
-        this.guardianSignature = guardianSignature.hex()
-    }
-
-    getSignature(): ISignature {
-        return new Signature(Buffer.from(this.signature, "hex"));
-    }
-
-    getGuardianSignature(): ISignature {
-        return new Signature(Buffer.from(this.guardianSignature, "hex"));
-    }
-=======
->>>>>>> efd160dd
 }