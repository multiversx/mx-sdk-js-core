--- conflicted
+++ resolved
@@ -4,25 +4,7 @@
 import { TransactionEvent } from "./transactionEvents";
 
 export class TransactionLogs {
-<<<<<<< HEAD
-    readonly address: IBech32Address;
-    readonly events: TransactionEvent[];
-
-    constructor(address: IBech32Address, events: TransactionEvent[]) {
-        this.address = address;
-        this.events = events;
-    }
-
-    static empty(): TransactionLogs {
-        return new TransactionLogs(new Bech32Address(""), []);
-    }
-
-    static fromHttpResponse(logs: any): TransactionLogs {
-        let address = new Bech32Address(logs.address);
-        let events = (logs.events || []).map((event: any) => TransactionEvent.fromHttpResponse(event));
-        return new TransactionLogs(address, events);
-=======
-    address: IAddress = new Address("");
+    address: IBech32Address = new Bech32Address("");
     events: TransactionEvent[] = [];
 
     constructor(init?: Partial<TransactionLogs>) {
@@ -31,11 +13,10 @@
 
     static fromHttpResponse(logs: any): TransactionLogs {
         let result = new TransactionLogs();
-        result.address = new Address(logs.address);
+        result.address = new Bech32Address(logs.address);
         result.events = (logs.events || []).map((event: any) => TransactionEvent.fromHttpResponse(event));
         
         return result;
->>>>>>> cccfe8e3
     }
 
     findSingleOrNoneEvent(identifier: string, predicate?: (event: TransactionEvent) => boolean): TransactionEvent | undefined {
