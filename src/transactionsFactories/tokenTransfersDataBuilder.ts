import { IAddress } from "../interface";
import { NextTokenTransfer, TokenComputer } from "../tokens";
import { numberToPaddedHex, utf8ToHex, addressToHex } from "../utils.codec";

export class TokenTransfersDataBuilder {
    private tokenComputer: TokenComputer;

    constructor() {
        this.tokenComputer = new TokenComputer();
    }

    buildArgsForESDTTransfer(transfer: NextTokenTransfer): string[] {
        let args = ["ESDTTransfer"];
        args.push(...[utf8ToHex(transfer.token.identifier), numberToPaddedHex(transfer.amount)]);
        return args;
    }

    buildArgsForSingleESDTNFTTransfer(transfer: NextTokenTransfer, receiver: IAddress) {
        let args = ["ESDTNFTTransfer"];

        const token = transfer.token;
        const identifier = this.tokenComputer.extractIdentifierFromExtendedIdentifier(token.identifier);

<<<<<<< HEAD
        args.push(...[utf8ToHex(identifier), numberToPaddedHex(token.nonce), numberToPaddedHex(transfer.amount), addressToHex(receiver)]);
=======
        args.push(
            ...[
                utf8ToHex(identifier),
                numberToPaddedHex(token.nonce),
                numberToPaddedHex(transfer.amount),
                addressToHex(receiver),
            ]
        );
>>>>>>> 28330ab1
        return args;
    }

    buildArgsForMultiESDTNFTTransfer(receiver: IAddress, transfers: NextTokenTransfer[]) {
        let args = ["MultiESDTNFTTransfer", addressToHex(receiver), numberToPaddedHex(transfers.length)];

        for (let transfer of transfers) {
            const identifier = this.tokenComputer.extractIdentifierFromExtendedIdentifier(transfer.token.identifier);
<<<<<<< HEAD
            args.push(...[utf8ToHex(identifier), numberToPaddedHex(transfer.token.nonce), numberToPaddedHex(transfer.amount)]);
=======
            args.push(
                ...[utf8ToHex(identifier), numberToPaddedHex(transfer.token.nonce), numberToPaddedHex(transfer.amount)]
            );
>>>>>>> 28330ab1
        }

        return args;
    }
}<|MERGE_RESOLUTION|>--- conflicted
+++ resolved
@@ -21,9 +21,6 @@
         const token = transfer.token;
         const identifier = this.tokenComputer.extractIdentifierFromExtendedIdentifier(token.identifier);
 
-<<<<<<< HEAD
-        args.push(...[utf8ToHex(identifier), numberToPaddedHex(token.nonce), numberToPaddedHex(transfer.amount), addressToHex(receiver)]);
-=======
         args.push(
             ...[
                 utf8ToHex(identifier),
@@ -32,7 +29,6 @@
                 addressToHex(receiver),
             ]
         );
->>>>>>> 28330ab1
         return args;
     }
 
@@ -40,14 +36,10 @@
         let args = ["MultiESDTNFTTransfer", addressToHex(receiver), numberToPaddedHex(transfers.length)];
 
         for (let transfer of transfers) {
-            const identifier = this.tokenComputer.extractIdentifierFromExtendedIdentifier(transfer.token.identifier);
-<<<<<<< HEAD
-            args.push(...[utf8ToHex(identifier), numberToPaddedHex(transfer.token.nonce), numberToPaddedHex(transfer.amount)]);
-=======
+            const identifier = this.tokenComputer.ensureIdentifierHasCorrectStructure(transfer.token.identifier);
             args.push(
                 ...[utf8ToHex(identifier), numberToPaddedHex(transfer.token.nonce), numberToPaddedHex(transfer.amount)]
             );
->>>>>>> 28330ab1
         }
 
         return args;
