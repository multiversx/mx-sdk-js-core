import { assert, expect } from "chai";
import { Address } from "../address";
import { CONTRACT_DEPLOY_ADDRESS } from "../constants";
import { Err } from "../errors";
import { U32Value } from "../smartcontracts";
import { Code } from "../smartcontracts/code";
import { AbiRegistry } from "../smartcontracts/typesystem/abiRegistry";
import { loadAbiRegistry, loadContractCode } from "../testutils/utils";
import { Token, TokenTransfer } from "../tokens";
import { SmartContractTransactionsFactory } from "./smartContractTransactionsFactory";
import { TransactionsFactoryConfig } from "./transactionsFactoryConfig";

describe("test smart contract transactions factory", function () {
    const config = new TransactionsFactoryConfig({ chainID: "D" });
    let smartContractFactory: SmartContractTransactionsFactory;
    let abiAwareFactory: SmartContractTransactionsFactory;
    let adderByteCode: Code;
    let abiRegistry: AbiRegistry;

    before(async function () {
        smartContractFactory = new SmartContractTransactionsFactory({
            config: config,
        });

        adderByteCode = await loadContractCode("src/testdata/adder.wasm");
        abiRegistry = await loadAbiRegistry("src/testdata/adder.abi.json");

        abiAwareFactory = new SmartContractTransactionsFactory({
            config: config,
            abi: abiRegistry,
        });
    });

    it("should throw error when args are not of type 'TypedValue'", async function () {
        const sender = Address.fromBech32("erd1qyu5wthldzr8wx5c9ucg8kjagg0jfs53s8nr3zpz3hypefsdd8ssycr6th");
        const gasLimit = 6000000n;
        const args = [0];

        assert.throws(
            () =>
                smartContractFactory.createTransactionForDeploy({
                    sender: sender,
                    bytecode: adderByteCode.valueOf(),
                    gasLimit: gasLimit,
                    arguments: args,
                }),
            Err,
            "Can't convert args to TypedValues",
        );
    });

    it("should create 'Transaction' for deploy", async function () {
        const sender = Address.fromBech32("erd1qyu5wthldzr8wx5c9ucg8kjagg0jfs53s8nr3zpz3hypefsdd8ssycr6th");
        const gasLimit = 6000000n;
        const args = [new U32Value(0)];

        const transaction = smartContractFactory.createTransactionForDeploy({
            sender: sender,
            bytecode: adderByteCode.valueOf(),
            gasLimit: gasLimit,
            arguments: args,
        });

        const transactionAbiAware = abiAwareFactory.createTransactionForDeploy({
            sender: sender,
            bytecode: adderByteCode.valueOf(),
            gasLimit: gasLimit,
            arguments: args,
        });

        assert.equal(transaction.sender, "erd1qyu5wthldzr8wx5c9ucg8kjagg0jfs53s8nr3zpz3hypefsdd8ssycr6th");
        assert.equal(transaction.receiver, CONTRACT_DEPLOY_ADDRESS);
        expect(transaction.data.length).to.be.greaterThan(0);
        assert.equal(transaction.gasLimit.valueOf(), gasLimit);
        assert.equal(transaction.value, 0n);

        assert.deepEqual(transaction, transactionAbiAware);
    });

    it("should create 'Transaction' for execute without transfer", async function () {
        const sender = Address.fromBech32("erd1qyu5wthldzr8wx5c9ucg8kjagg0jfs53s8nr3zpz3hypefsdd8ssycr6th");
        const contract = Address.fromBech32("erd1qqqqqqqqqqqqqpgqhy6nl6zq07rnzry8uyh6rtyq0uzgtk3e69fqgtz9l4");
        const func = "add";
        const gasLimit = 6000000n;
        const args = [new U32Value(7)];

        const transaction = smartContractFactory.createTransactionForExecute({
            sender: sender,
            contract: contract,
            function: func,
            gasLimit: gasLimit,
            arguments: args,
        });

        const transactionAbiAware = abiAwareFactory.createTransactionForExecute({
            sender: sender,
            contract: contract,
            function: func,
            gasLimit: gasLimit,
            arguments: args,
        });

        assert.equal(transaction.sender, "erd1qyu5wthldzr8wx5c9ucg8kjagg0jfs53s8nr3zpz3hypefsdd8ssycr6th");
        assert.equal(transaction.receiver, "erd1qqqqqqqqqqqqqpgqhy6nl6zq07rnzry8uyh6rtyq0uzgtk3e69fqgtz9l4");
        assert.deepEqual(transaction.data, Buffer.from("add@07"));
        assert.equal(transaction.gasLimit, gasLimit);
        assert.equal(transaction.value, 0n);

        assert.deepEqual(transaction, transactionAbiAware);
    });

    it("should create 'Transaction' for execute and transfer native token", async function () {
        const sender = Address.fromBech32("erd1qyu5wthldzr8wx5c9ucg8kjagg0jfs53s8nr3zpz3hypefsdd8ssycr6th");
        const contract = Address.fromBech32("erd1qqqqqqqqqqqqqpgqhy6nl6zq07rnzry8uyh6rtyq0uzgtk3e69fqgtz9l4");
        const func = "add";
        const gasLimit = 6000000n;
        const egldAmount = 1000000000000000000n;

        const transaction = smartContractFactory.createTransactionForExecute({
            sender: sender,
            contract: contract,
            function: func,
            gasLimit: gasLimit,
            arguments: [new U32Value(7)],
            nativeTransferAmount: egldAmount,
        });

        const transactionAbiAware = abiAwareFactory.createTransactionForExecute({
            sender: sender,
            contract: contract,
            function: func,
            gasLimit: gasLimit,
            arguments: [7],
            nativeTransferAmount: egldAmount,
        });

        assert.equal(transaction.sender, "erd1qyu5wthldzr8wx5c9ucg8kjagg0jfs53s8nr3zpz3hypefsdd8ssycr6th");
        assert.equal(transaction.receiver, "erd1qqqqqqqqqqqqqpgqhy6nl6zq07rnzry8uyh6rtyq0uzgtk3e69fqgtz9l4");
        assert.deepEqual(transaction.data, Buffer.from("add@07"));
        assert.equal(transaction.gasLimit, gasLimit);
        assert.equal(transaction.value, 1000000000000000000n);

        assert.deepEqual(transaction, transactionAbiAware);
    });

    it("should create 'Transaction' for execute and transfer single esdt", async function () {
        const sender = Address.fromBech32("erd1qyu5wthldzr8wx5c9ucg8kjagg0jfs53s8nr3zpz3hypefsdd8ssycr6th");
        const contract = Address.fromBech32("erd1qqqqqqqqqqqqqpgqhy6nl6zq07rnzry8uyh6rtyq0uzgtk3e69fqgtz9l4");
        const func = "add";
        const gasLimit = 6000000n;
        const args = [new U32Value(7)];
        const token = new Token({ identifier: "FOO-6ce17b", nonce: 0n });
        const transfer = new TokenTransfer({ token, amount: 10n });

        const transaction = smartContractFactory.createTransactionForExecute({
            sender: sender,
            contract: contract,
            function: func,
            gasLimit: gasLimit,
            arguments: args,
            tokenTransfers: [transfer],
        });

        const transactionAbiAware = abiAwareFactory.createTransactionForExecute({
            sender: sender,
            contract: contract,
            function: func,
            gasLimit: gasLimit,
            arguments: args,
            tokenTransfers: [transfer],
        });

        assert.equal(transaction.sender, "erd1qyu5wthldzr8wx5c9ucg8kjagg0jfs53s8nr3zpz3hypefsdd8ssycr6th");
        assert.equal(transaction.receiver, "erd1qqqqqqqqqqqqqpgqhy6nl6zq07rnzry8uyh6rtyq0uzgtk3e69fqgtz9l4");
        assert.deepEqual(transaction.data, Buffer.from("ESDTTransfer@464f4f2d366365313762@0a@616464@07"));
        assert.equal(transaction.gasLimit, gasLimit);
        assert.equal(transaction.value, 0n);

        assert.deepEqual(transaction, transactionAbiAware);
    });

    it("should create 'Transaction' for execute and transfer multiple esdts", async function () {
        const sender = Address.fromBech32("erd1qyu5wthldzr8wx5c9ucg8kjagg0jfs53s8nr3zpz3hypefsdd8ssycr6th");
        const contract = Address.fromBech32("erd1qqqqqqqqqqqqqpgqak8zt22wl2ph4tswtyc39namqx6ysa2sd8ss4xmlj3");
        const func = "add";
        const gasLimit = 6000000n;
        const args = [new U32Value(7)];

        const fooToken = new Token({ identifier: "FOO-6ce17b", nonce: 0n });
        const fooTransfer = new TokenTransfer({ token: fooToken, amount: 10n });
        const barToken = new Token({ identifier: "BAR-5bc08f", nonce: 0n });
        const barTransfer = new TokenTransfer({ token: barToken, amount: 3140n });

        const transaction = smartContractFactory.createTransactionForExecute({
            sender: sender,
            contract: contract,
            function: func,
            gasLimit: gasLimit,
            arguments: args,
            tokenTransfers: [fooTransfer, barTransfer],
        });

        const transactionAbiAware = abiAwareFactory.createTransactionForExecute({
            sender: sender,
            contract: contract,
            function: func,
            gasLimit: gasLimit,
            arguments: args,
            tokenTransfers: [fooTransfer, barTransfer],
        });

        assert.equal(transaction.sender, "erd1qyu5wthldzr8wx5c9ucg8kjagg0jfs53s8nr3zpz3hypefsdd8ssycr6th");
        assert.equal(transaction.receiver, "erd1qyu5wthldzr8wx5c9ucg8kjagg0jfs53s8nr3zpz3hypefsdd8ssycr6th");

        assert.deepEqual(
            transaction.data,
            Buffer.from(
                "MultiESDTNFTTransfer@00000000000000000500ed8e25a94efa837aae0e593112cfbb01b448755069e1@02@464f4f2d366365313762@@0a@4241522d356263303866@@0c44@616464@07",
            ),
        );

        assert.equal(transaction.gasLimit, gasLimit);
        assert.equal(transaction.value, 0n);

        assert.deepEqual(transaction, transactionAbiAware);
    });

    it("should create 'Transaction' for execute and transfer single nft", async function () {
        const sender = Address.fromBech32("erd1qyu5wthldzr8wx5c9ucg8kjagg0jfs53s8nr3zpz3hypefsdd8ssycr6th");
        const contract = Address.fromBech32("erd1qqqqqqqqqqqqqpgqhy6nl6zq07rnzry8uyh6rtyq0uzgtk3e69fqgtz9l4");
        const func = "add";
        const gasLimit = 6000000n;
        const args = [new U32Value(7)];

        const token = new Token({ identifier: "NFT-123456", nonce: 1n });
        const transfer = new TokenTransfer({ token, amount: 1n });

        const transaction = smartContractFactory.createTransactionForExecute({
            sender: sender,
            contract: contract,
            function: func,
            gasLimit: gasLimit,
            arguments: args,
            tokenTransfers: [transfer],
        });

        const transactionAbiAware = abiAwareFactory.createTransactionForExecute({
            sender: sender,
            contract: contract,
            function: func,
            gasLimit: gasLimit,
            arguments: args,
            tokenTransfers: [transfer],
        });

        assert.equal(transaction.sender, "erd1qyu5wthldzr8wx5c9ucg8kjagg0jfs53s8nr3zpz3hypefsdd8ssycr6th");
        assert.equal(transaction.receiver, "erd1qyu5wthldzr8wx5c9ucg8kjagg0jfs53s8nr3zpz3hypefsdd8ssycr6th");

        assert.isDefined(transaction.data);
        assert.deepEqual(
            transaction.data,
            Buffer.from(
                "ESDTNFTTransfer@4e46542d313233343536@01@01@00000000000000000500b9353fe8407f87310c87e12fa1ac807f0485da39d152@616464@07",
            ),
        );

        assert.equal(transaction.gasLimit, gasLimit);
        assert.equal(transaction.value, 0n);

        assert.deepEqual(transaction, transactionAbiAware);
    });

    it("should create 'Transaction' for execute and transfer multiple nfts", async function () {
        const sender = Address.fromBech32("erd1qyu5wthldzr8wx5c9ucg8kjagg0jfs53s8nr3zpz3hypefsdd8ssycr6th");
        const contract = Address.fromBech32("erd1qqqqqqqqqqqqqpgqhy6nl6zq07rnzry8uyh6rtyq0uzgtk3e69fqgtz9l4");
        const func = "add";
        const gasLimit = 6000000n;
        const args = [new U32Value(7)];

        const firstToken = new Token({ identifier: "NFT-123456", nonce: 1n });
        const firstTransfer = new TokenTransfer({ token: firstToken, amount: 1n });
        const secondToken = new Token({ identifier: "NFT-123456", nonce: 42n });
        const secondTransfer = new TokenTransfer({ token: secondToken, amount: 1n });

        const transaction = smartContractFactory.createTransactionForExecute({
            sender: sender,
            contract: contract,
            function: func,
            gasLimit: gasLimit,
            arguments: args,
            tokenTransfers: [firstTransfer, secondTransfer],
        });

        const transactionAbiAware = abiAwareFactory.createTransactionForExecute({
            sender: sender,
            contract: contract,
            function: func,
            gasLimit: gasLimit,
            arguments: args,
            tokenTransfers: [firstTransfer, secondTransfer],
        });

        assert.equal(transaction.sender, "erd1qyu5wthldzr8wx5c9ucg8kjagg0jfs53s8nr3zpz3hypefsdd8ssycr6th");
        assert.equal(transaction.receiver, "erd1qyu5wthldzr8wx5c9ucg8kjagg0jfs53s8nr3zpz3hypefsdd8ssycr6th");

        assert.isDefined(transaction.data);
        assert.deepEqual(
            transaction.data,
            Buffer.from(
                "MultiESDTNFTTransfer@00000000000000000500b9353fe8407f87310c87e12fa1ac807f0485da39d152@02@4e46542d313233343536@01@01@4e46542d313233343536@2a@01@616464@07",
            ),
        );

        assert.equal(transaction.gasLimit, gasLimit);
        assert.equal(transaction.value, 0n);

        assert.deepEqual(transaction, transactionAbiAware);
    });

    it("should create 'Transaction' for upgrade", async function () {
        const sender = Address.fromBech32("erd1qyu5wthldzr8wx5c9ucg8kjagg0jfs53s8nr3zpz3hypefsdd8ssycr6th");
        const contract = Address.fromBech32("erd1qqqqqqqqqqqqqpgqhy6nl6zq07rnzry8uyh6rtyq0uzgtk3e69fqgtz9l4");
        const gasLimit = 6000000n;
        const args = [new U32Value(7)];

        const transaction = smartContractFactory.createTransactionForUpgrade({
            sender: sender,
            contract: contract,
            bytecode: adderByteCode.valueOf(),
            gasLimit: gasLimit,
            arguments: args,
        });

        const transactionAbiAware = abiAwareFactory.createTransactionForUpgrade({
            sender: sender,
            contract: contract,
            bytecode: adderByteCode.valueOf(),
            gasLimit: gasLimit,
            arguments: args,
        });

        assert.equal(transaction.sender, "erd1qyu5wthldzr8wx5c9ucg8kjagg0jfs53s8nr3zpz3hypefsdd8ssycr6th");
        assert.equal(transaction.receiver, "erd1qqqqqqqqqqqqqpgqhy6nl6zq07rnzry8uyh6rtyq0uzgtk3e69fqgtz9l4");
        assert.equal(Buffer.from(transaction.data!).toString(), `upgradeContract@${adderByteCode}@0504@07`);
        assert.equal(transaction.gasLimit, gasLimit);
        assert.equal(transaction.value, 0n);

        assert.deepEqual(transaction, transactionAbiAware);
    });

<<<<<<< HEAD
    it("should create 'Transaction' for upgrade, when ABI is available, but it doesn't contain a definition for 'upgrade'", async function () {
        const abi = await loadAbiRegistry("src/testdata/adder.abi.json");
        // Remove all endpoints (for the sake of the test).
        abi.endpoints.length = 0;

        const factory = new SmartContractTransactionsFactory({
            config: config,
            abi: abi,
        });

        const transaction = factory.createTransactionForUpgrade({
            sender: Address.fromBech32("erd1qyu5wthldzr8wx5c9ucg8kjagg0jfs53s8nr3zpz3hypefsdd8ssycr6th"),
            contract: Address.fromBech32("erd1qqqqqqqqqqqqqpgqhy6nl6zq07rnzry8uyh6rtyq0uzgtk3e69fqgtz9l4"),
            bytecode: adderByteCode.valueOf(),
            gasLimit: 6000000n,
            arguments: [new U32Value(7)],
        });

        assert.equal(Buffer.from(transaction.data!).toString(), `upgradeContract@${adderByteCode}@0504@07`);
=======
    it("should create 'Transaction' for claiming developer rewards", async function () {
        const sender = Address.fromBech32("erd1qyu5wthldzr8wx5c9ucg8kjagg0jfs53s8nr3zpz3hypefsdd8ssycr6th");
        const contract = Address.fromBech32("erd1qqqqqqqqqqqqqpgqhy6nl6zq07rnzry8uyh6rtyq0uzgtk3e69fqgtz9l4");

        const transaction = smartContractFactory.createTransactionForClaimingDeveloperRewards({
            sender: sender,
            contract: contract,
        });

        assert.equal(transaction.sender, "erd1qyu5wthldzr8wx5c9ucg8kjagg0jfs53s8nr3zpz3hypefsdd8ssycr6th");
        assert.equal(transaction.receiver, "erd1qqqqqqqqqqqqqpgqhy6nl6zq07rnzry8uyh6rtyq0uzgtk3e69fqgtz9l4");
        assert.equal(Buffer.from(transaction.data).toString(), "ClaimDeveloperRewards");
        assert.equal(transaction.gasLimit, 6000000n);
        assert.equal(transaction.value, 0n);
    });

    it("should create 'Transaction' for changing owner address", async function () {
        const sender = Address.fromBech32("erd1qyu5wthldzr8wx5c9ucg8kjagg0jfs53s8nr3zpz3hypefsdd8ssycr6th");
        const contract = Address.fromBech32("erd1qqqqqqqqqqqqqpgqhy6nl6zq07rnzry8uyh6rtyq0uzgtk3e69fqgtz9l4");
        const newOwner = Address.fromBech32("erd1spyavw0956vq68xj8y4tenjpq2wd5a9p2c6j8gsz7ztyrnpxrruqzu66jx");

        const transaction = smartContractFactory.createTransactionForChangingOwnerAddress({
            sender: sender,
            contract: contract,
            newOwner: newOwner,
        });

        assert.equal(transaction.sender, "erd1qyu5wthldzr8wx5c9ucg8kjagg0jfs53s8nr3zpz3hypefsdd8ssycr6th");
        assert.equal(transaction.receiver, "erd1qqqqqqqqqqqqqpgqhy6nl6zq07rnzry8uyh6rtyq0uzgtk3e69fqgtz9l4");
        assert.equal(
            Buffer.from(transaction.data).toString(),
            "ChangeOwnerAddress@8049d639e5a6980d1cd2392abcce41029cda74a1563523a202f09641cc2618f8",
        );
        assert.equal(transaction.gasLimit, 6000000n);
        assert.equal(transaction.value, 0n);
>>>>>>> c7522555
    });
});<|MERGE_RESOLUTION|>--- conflicted
+++ resolved
@@ -348,7 +348,6 @@
         assert.deepEqual(transaction, transactionAbiAware);
     });
 
-<<<<<<< HEAD
     it("should create 'Transaction' for upgrade, when ABI is available, but it doesn't contain a definition for 'upgrade'", async function () {
         const abi = await loadAbiRegistry("src/testdata/adder.abi.json");
         // Remove all endpoints (for the sake of the test).
@@ -368,7 +367,8 @@
         });
 
         assert.equal(Buffer.from(transaction.data!).toString(), `upgradeContract@${adderByteCode}@0504@07`);
-=======
+    });
+
     it("should create 'Transaction' for claiming developer rewards", async function () {
         const sender = Address.fromBech32("erd1qyu5wthldzr8wx5c9ucg8kjagg0jfs53s8nr3zpz3hypefsdd8ssycr6th");
         const contract = Address.fromBech32("erd1qqqqqqqqqqqqqpgqhy6nl6zq07rnzry8uyh6rtyq0uzgtk3e69fqgtz9l4");
@@ -404,6 +404,5 @@
         );
         assert.equal(transaction.gasLimit, 6000000n);
         assert.equal(transaction.value, 0n);
->>>>>>> c7522555
     });
 });