import * as errors from "../../errors";
import { guardValueIsSetWithMessage } from "../../utils";
import { ContractInterface } from "./contractInterface";
import { EndpointDefinition, EndpointParameterDefinition } from "./endpoint";
import { EnumType } from "./enum";
import { StructType } from "./struct";
import { TypeMapper } from "./typeMapper";
import { CustomType } from "./types";

export class AbiRegistry {
    readonly interfaces: ContractInterface[] = [];
    private customTypes: CustomType[] = [];

    static create(json: { name: string; endpoints: any[]; types: Record<string, any> }): AbiRegistry {
        let registry = new AbiRegistry().extend(json);
        let remappedRegistry = registry.remapToKnownTypes();
        return remappedRegistry;
    }

    private extend(json: { name: string; endpoints: any[]; types: Record<string, any> }): AbiRegistry {
        json.types = json.types || {};

        // The "endpoints" collection is interpreted by "ContractInterface".
        let iface = ContractInterface.fromJSON(json);
        this.interfaces.push(iface);

        for (const customTypeName in json.types) {
            let itemJson = json.types[customTypeName];
            let typeDiscriminant = itemJson.type;
            // Workaround: set the "name" field, as required by "fromJSON()" below.
            itemJson.name = customTypeName;
            let customType = this.createCustomType(typeDiscriminant, itemJson);
            this.customTypes.push(customType);
        }

        return this;
    }

    private createCustomType(typeDiscriminant: string, json: any): CustomType {
        if (typeDiscriminant == "struct") {
            return StructType.fromJSON(json);
        }
        if (typeDiscriminant == "enum") {
            return EnumType.fromJSON(json);
        }
        throw new errors.ErrTypingSystem(`Unknown type discriminant: ${typeDiscriminant}`);
    }

<<<<<<< HEAD
    private sortCustomTypesByDependencies() {
        // Use of topological sort algorithm to sort custom types by dependencies.
        let dependencies: { [key: string]: string[] } = {};
        let visited: { [key: string]: boolean } = {};
        this.customTypes.forEach((type: CustomType) => {
            dependencies[type.getName()] = type.getNamesOfDependencies();
            visited[type.getName()] = false;
        });
        let sortedArray = new Array<CustomType>();

        const topologicalSortUtil = (name: string, visited: { [key: string]: boolean }, sortedArray: CustomType[]) => {
            visited[name] = true;

            for (const dependency of dependencies[name]) {
                if (!this.customTypes.find((e) => e.getName() == dependency)) continue;
                if (!visited[dependency]) {
                    topologicalSortUtil(dependency, visited, sortedArray);
                }
            }
            const type = this.customTypes.find((e) => e.getName() == name);
            if (type) {
                sortedArray.push(type);
            }
        };

        for (const type of this.customTypes) {
            if (!visited[type.getName()]) {
                topologicalSortUtil(type.getName(), visited, sortedArray);
            }
        }

        this.customTypes = sortedArray;
    }

=======
>>>>>>> 5c72787a
    getInterface(name: string): ContractInterface {
        let result = this.interfaces.find((e) => e.name == name);
        guardValueIsSetWithMessage(`interface [${name}] not found`, result);
        return result!;
    }

    getInterfaces(names: string[]): ContractInterface[] {
        return names.map((name) => this.getInterface(name));
    }

    getStruct(name: string): StructType {
        let result = this.customTypes.find((e) => e.getName() == name && e.hasExactClass(StructType.ClassName));
        guardValueIsSetWithMessage(`struct [${name}] not found`, result);
        return <StructType>result!;
    }

    getStructs(names: string[]): StructType[] {
        return names.map((name) => this.getStruct(name));
    }

    getEnum(name: string): EnumType {
        let result = this.customTypes.find((e) => e.getName() == name && e.hasExactClass(EnumType.ClassName));
        guardValueIsSetWithMessage(`enum [${name}] not found`, result);
        return <EnumType>result!;
    }

    getEnums(names: string[]): EnumType[] {
        return names.map((name) => this.getEnum(name));
    }

    /**
     * Right after loading ABI definitions into a registry, the endpoints and the custom types (structs, enums)
     * use raw types for their I/O parameters (in the case of endpoints), or for their fields (in the case of structs).
     *
     * A raw type is merely an instance of {@link Type}, with a given name and type parameters (if it's a generic type).
     *
     * Though, for most (development) purposes, we'd like to operate using known, specific types (e.g. {@link List}, {@link U8Type} etc.).
     * This function increases the specificity of the types used by parameter / field definitions within a registry (on best-efforts basis).
     * The result is an equivalent, more explicit ABI registry.
     */
    remapToKnownTypes(): AbiRegistry {
        let mapper = new TypeMapper([]);
        let newCustomTypes: CustomType[] = [];
        let newInterfaces: ContractInterface[] = [];

        // First, remap custom types (actually, under the hood, this will remap types of struct fields)
        for (const type of this.customTypes) {
            this.mapCustomTypeDepthFirst(type, this.customTypes, mapper, newCustomTypes);
        }

        if (this.customTypes.length != newCustomTypes.length) {
            throw new errors.ErrTypingSystem("Did not re-map all custom types");
        }

        // Then, remap types of all endpoint parameters.
        // The mapper learned all necessary types in the previous step.
        for (const iface of this.interfaces) {
            let newEndpoints: EndpointDefinition[] = [];
            for (const endpoint of iface.endpoints) {
                newEndpoints.push(mapEndpoint(endpoint, mapper));
            }
            let newConstructor = iface.constructorDefinition ? mapEndpoint(iface.constructorDefinition, mapper) : null;
            newInterfaces.push(new ContractInterface(iface.name, newConstructor, newEndpoints));
        }

        // Now return the new registry, with all types remapped to known types
        let newRegistry = new AbiRegistry();
        newRegistry.customTypes.push(...newCustomTypes);
        newRegistry.interfaces.push(...newInterfaces);

        return newRegistry;
    }

    private mapCustomTypeDepthFirst(typeToMap: CustomType, allTypesToMap: CustomType[], mapper: TypeMapper, mappedTypes: CustomType[]) {
        const hasBeenMapped = mappedTypes.findIndex(type => type.getName() == typeToMap.getName()) >= 0;
        if (hasBeenMapped) {
            return;
        }

        for (const typeName of typeToMap.getNamesOfDependencies()) {
            const dependencyType = allTypesToMap.find(type => type.getName() == typeName);
            if (!dependencyType) {
                // It's a type that we don't have to map (e.g. could be a primitive type).
                continue;
            }

            this.mapCustomTypeDepthFirst(dependencyType, allTypesToMap, mapper, mappedTypes)
        }

        const mappedType = mapper.mapType(typeToMap);
        mappedTypes.push(mappedType);
    }
}

function mapEndpoint(endpoint: EndpointDefinition, mapper: TypeMapper): EndpointDefinition {
    let newInput = endpoint.input.map(
        (e) => new EndpointParameterDefinition(e.name, e.description, mapper.mapType(e.type))
    );
    let newOutput = endpoint.output.map(
        (e) => new EndpointParameterDefinition(e.name, e.description, mapper.mapType(e.type))
    );
    return new EndpointDefinition(endpoint.name, newInput, newOutput, endpoint.modifiers);
}<|MERGE_RESOLUTION|>--- conflicted
+++ resolved
@@ -46,43 +46,6 @@
         throw new errors.ErrTypingSystem(`Unknown type discriminant: ${typeDiscriminant}`);
     }
 
-<<<<<<< HEAD
-    private sortCustomTypesByDependencies() {
-        // Use of topological sort algorithm to sort custom types by dependencies.
-        let dependencies: { [key: string]: string[] } = {};
-        let visited: { [key: string]: boolean } = {};
-        this.customTypes.forEach((type: CustomType) => {
-            dependencies[type.getName()] = type.getNamesOfDependencies();
-            visited[type.getName()] = false;
-        });
-        let sortedArray = new Array<CustomType>();
-
-        const topologicalSortUtil = (name: string, visited: { [key: string]: boolean }, sortedArray: CustomType[]) => {
-            visited[name] = true;
-
-            for (const dependency of dependencies[name]) {
-                if (!this.customTypes.find((e) => e.getName() == dependency)) continue;
-                if (!visited[dependency]) {
-                    topologicalSortUtil(dependency, visited, sortedArray);
-                }
-            }
-            const type = this.customTypes.find((e) => e.getName() == name);
-            if (type) {
-                sortedArray.push(type);
-            }
-        };
-
-        for (const type of this.customTypes) {
-            if (!visited[type.getName()]) {
-                topologicalSortUtil(type.getName(), visited, sortedArray);
-            }
-        }
-
-        this.customTypes = sortedArray;
-    }
-
-=======
->>>>>>> 5c72787a
     getInterface(name: string): ContractInterface {
         let result = this.interfaces.find((e) => e.name == name);
         guardValueIsSetWithMessage(`interface [${name}] not found`, result);
