import {assert} from "chai";
import {Transaction} from "./transaction";
import * as errors from "./errors";
<<<<<<< HEAD
import { Nonce } from "./nonce";
import { ChainID, GasLimit, GasPrice, GasPriceModifier } from "./networkParams";
import { TransactionPayload } from "./transactionPayload";
import { Balance } from "./balance";
import { TestWallets } from "./testutils";
import { NetworkConfig } from "./networkConfig";
import { Address } from "./address";
=======
import {Nonce} from "./nonce";
import {ChainID, GasLimit, GasPrice, GasPriceModifier, TransactionOptions, TransactionVersion} from "./networkParams";
import {TransactionPayload} from "./transactionPayload";
import {Balance} from "./balance";
import {TestWallets} from "./testutils";
import {NetworkConfig} from "./networkConfig";
>>>>>>> 2da285f4

describe("test transaction", () => {
    it("should throw error when bad types", () => {
        assert.throw(() => new Transaction({ nonce: <any>42, receiver: new Address() }), errors.ErrBadType);
        assert.throw(() => new Transaction({ receiver: new Address(), gasLimit: <any>42 }), errors.ErrBadType);
        assert.throw(() => new Transaction({ receiver: new Address(), gasPrice: <any>42 }), errors.ErrBadType);

<<<<<<< HEAD
        assert.doesNotThrow(() => new Transaction({ receiver: new Address() }));
        assert.doesNotThrow(() => new Transaction({ nonce: new Nonce(42), receiver: new Address(), gasLimit: new GasLimit(42), gasPrice: new GasPrice(42) }));
        assert.doesNotThrow(() => new Transaction({ nonce: undefined, receiver: new Address(), gasLimit: undefined, gasPrice: undefined }));
=======
        assert.throw(() => new Transaction({nonce: nonce}), errors.ErrBadType);
        assert.throw(() => new Transaction({gasLimit: gasLimit}), errors.ErrBadType);
        assert.throw(() => new Transaction({gasPrice: gasPrice}), errors.ErrBadType);

        assert.doesNotThrow(() => new Transaction({}));
        assert.doesNotThrow(() => new Transaction({
            nonce: new Nonce(42),
            gasLimit: new GasLimit(42),
            gasPrice: new GasPrice(42)
        }));
        assert.doesNotThrow(() => new Transaction({nonce: undefined, gasLimit: undefined, gasPrice: undefined}));
>>>>>>> 2da285f4
    });
});

describe("test transaction construction", async () => {
    let wallets = new TestWallets();

    it("with no data, no value", async () => {
        let transaction = new Transaction({
            nonce: new Nonce(89),
            value: Balance.Zero(),
            receiver: wallets.bob.address,
            gasPrice: GasPrice.min(),
            gasLimit: GasLimit.min(),
<<<<<<< HEAD
            chainID: new ChainID("local-testnet")
        });

        await wallets.alice.signer.sign(transaction);
        assert.equal("b56769014f2bdc5cf9fc4a05356807d71fcf8775c819b0f1b0964625b679c918ffa64862313bfef86f99b38cb84fcdb16fa33ad6eb565276616723405cd8f109", transaction.getSignature().hex());
        assert.equal(transaction.getHash().valueOf(), "eb30c50c8831885ebcfac986d27e949ec02cf25676e22a009b7a486e5431ec2e");
=======
            chainID: new ChainID("local-testnet"),
            version: new TransactionVersion(1),
            options: new TransactionOptions(1)
        });

        await wallets.alice.signer.sign(transaction);
        assert.equal("c83e69b853a891bf2130c1839362fe2a7a8db327dcc0c9f130497a4f24b0236140b394801bb2e04ce061a6f873cb432bf1bb1e6072e295610904662ac427a30a", transaction.signature.hex());
        assert.equal(transaction.hash.valueOf(), "3e204088f93109ed855ffe1e5619c96c0c5f9ab7d75d3690c296792451b4d1ab");
>>>>>>> 2da285f4
    });

    it("with data, no value", async () => {
        let transaction = new Transaction({
            nonce: new Nonce(90),
            value: Balance.Zero(),
            receiver: wallets.bob.address,
            gasPrice: GasPrice.min(),
            gasLimit: new GasLimit(80000),
            data: new TransactionPayload("hello"),
            chainID: new ChainID("local-testnet")
        });

        await wallets.alice.signer.sign(transaction);
        assert.equal("e47fd437fc17ac9a69f7bf5f85bafa9e7628d851c4f69bd9fedc7e36029708b2e6d168d5cd652ea78beedd06d4440974ca46c403b14071a1a148d4188f6f2c0d", transaction.getSignature().hex());
        assert.equal(transaction.getHash().valueOf(), "95ed9ac933712d7d77721d75eecfc7896873bb0d746417153812132521636872");
    });

    it("with data, with value", async () => {
        let transaction = new Transaction({
            nonce: new Nonce(91),
            value: Balance.eGLD(10),
            receiver: wallets.bob.address,
            gasPrice: GasPrice.min(),
            gasLimit: new GasLimit(100000),
            data: new TransactionPayload("for the book"),
            chainID: new ChainID("local-testnet")
        });

        await wallets.alice.signer.sign(transaction);
        assert.equal("9074789e0b4f9b2ac24b1fd351a4dd840afcfeb427b0f93e2a2d429c28c65ee9f4c288ca4dbde79de0e5bcf8c1a5d26e1b1c86203faea923e0edefb0b5099b0c", transaction.getSignature().hex());
        assert.equal(transaction.getHash().valueOf(), "af53e0fc86612d5068862716b5169effdf554951ecc89849b0e836eb0b63fa3e");
    });

    it("with data, with large value", async () => {
        let transaction = new Transaction({
            nonce: new Nonce(92),
            value: Balance.fromString("123456789000000000000000000000"),
            receiver: wallets.bob.address,
            gasPrice: GasPrice.min(),
            gasLimit: new GasLimit(100000),
            data: new TransactionPayload("for the spaceship"),
            chainID: new ChainID("local-testnet")
        });

        await wallets.alice.signer.sign(transaction);
        assert.equal("39938d15812708475dfc8125b5d41dbcea0b2e3e7aabbbfceb6ce4f070de3033676a218b73facd88b1432d7d4accab89c6130b3abe5cc7bbbb5146e61d355b03", transaction.getSignature().hex());
        assert.equal(transaction.getHash().valueOf(), "e4a6048d92409cfe50f12e81218cb92f39966c618979a693b8d16320a06061c1");
    });

    it("without options field, should be omitted", async () => {
        let transaction = new Transaction({
            nonce: new Nonce(89),
            value: Balance.Zero(),
            receiver: wallets.bob.address,
            sender: wallets.alice.address,
            gasPrice: GasPrice.min(),
            gasLimit: GasLimit.min(),
            chainID: new ChainID("local-testnet"),
            version: new TransactionVersion(1)
        });

        await wallets.alice.signer.sign(transaction);
        assert.equal("b56769014f2bdc5cf9fc4a05356807d71fcf8775c819b0f1b0964625b679c918ffa64862313bfef86f99b38cb84fcdb16fa33ad6eb565276616723405cd8f109", transaction.signature.hex());
        assert.equal(transaction.hash.valueOf(), "eb30c50c8831885ebcfac986d27e949ec02cf25676e22a009b7a486e5431ec2e");

        let result = transaction.serializeForSigning(wallets.alice.address);
        assert.isFalse(result.toString().includes("options"));
    });

    it("computes correct fee", () => {
        let transaction = new Transaction({
            nonce: new Nonce(92),
            value: Balance.fromString("123456789000000000000000000000"),
            receiver: wallets.bob.address,
            gasPrice: new GasPrice(500),
            gasLimit: new GasLimit(20),
            chainID: new ChainID("local-testnet")
        });

        let networkConfig = new NetworkConfig();
        networkConfig.MinGasLimit = new GasLimit(10);
        networkConfig.GasPriceModifier = new GasPriceModifier(0.01);

        let fee = transaction.computeFee(networkConfig);
        assert.equal(fee.toString(), "5050");
    });

    it("computes correct fee with data field", () => {
        let transaction = new Transaction({
            nonce: new Nonce(92),
            value: Balance.fromString("123456789000000000000000000000"),
            receiver: wallets.bob.address,
            data: new TransactionPayload("testdata"),
            gasPrice: new GasPrice(500),
            gasLimit: new GasLimit(12010),
            chainID: new ChainID("local-testnet")
        });

        let networkConfig = new NetworkConfig();
        networkConfig.MinGasLimit = new GasLimit(10);
        networkConfig.GasPriceModifier = new GasPriceModifier(0.01);

        let fee = transaction.computeFee(networkConfig);
        assert.equal(fee.toString(), "6005000");
    });
});<|MERGE_RESOLUTION|>--- conflicted
+++ resolved
@@ -1,7 +1,6 @@
-import {assert} from "chai";
-import {Transaction} from "./transaction";
+import { assert } from "chai";
+import { Transaction } from "./transaction";
 import * as errors from "./errors";
-<<<<<<< HEAD
 import { Nonce } from "./nonce";
 import { ChainID, GasLimit, GasPrice, GasPriceModifier } from "./networkParams";
 import { TransactionPayload } from "./transactionPayload";
@@ -9,14 +8,6 @@
 import { TestWallets } from "./testutils";
 import { NetworkConfig } from "./networkConfig";
 import { Address } from "./address";
-=======
-import {Nonce} from "./nonce";
-import {ChainID, GasLimit, GasPrice, GasPriceModifier, TransactionOptions, TransactionVersion} from "./networkParams";
-import {TransactionPayload} from "./transactionPayload";
-import {Balance} from "./balance";
-import {TestWallets} from "./testutils";
-import {NetworkConfig} from "./networkConfig";
->>>>>>> 2da285f4
 
 describe("test transaction", () => {
     it("should throw error when bad types", () => {
@@ -24,23 +15,18 @@
         assert.throw(() => new Transaction({ receiver: new Address(), gasLimit: <any>42 }), errors.ErrBadType);
         assert.throw(() => new Transaction({ receiver: new Address(), gasPrice: <any>42 }), errors.ErrBadType);
 
-<<<<<<< HEAD
-        assert.doesNotThrow(() => new Transaction({ receiver: new Address() }));
-        assert.doesNotThrow(() => new Transaction({ nonce: new Nonce(42), receiver: new Address(), gasLimit: new GasLimit(42), gasPrice: new GasPrice(42) }));
-        assert.doesNotThrow(() => new Transaction({ nonce: undefined, receiver: new Address(), gasLimit: undefined, gasPrice: undefined }));
-=======
-        assert.throw(() => new Transaction({nonce: nonce}), errors.ErrBadType);
-        assert.throw(() => new Transaction({gasLimit: gasLimit}), errors.ErrBadType);
-        assert.throw(() => new Transaction({gasPrice: gasPrice}), errors.ErrBadType);
+        assert.throw(() => new Transaction({ nonce: <any>7, receiver: new Address() }), errors.ErrBadType);
+        assert.throw(() => new Transaction({ gasLimit: <any>8, receiver: new Address() }), errors.ErrBadType);
+        assert.throw(() => new Transaction({ gasPrice: <any>9, receiver: new Address() }), errors.ErrBadType);
 
         assert.doesNotThrow(() => new Transaction({}));
         assert.doesNotThrow(() => new Transaction({
             nonce: new Nonce(42),
             gasLimit: new GasLimit(42),
-            gasPrice: new GasPrice(42)
+            gasPrice: new GasPrice(42),
+            receiver: new Address()
         }));
-        assert.doesNotThrow(() => new Transaction({nonce: undefined, gasLimit: undefined, gasPrice: undefined}));
->>>>>>> 2da285f4
+        assert.doesNotThrow(() => new Transaction({ nonce: undefined, gasLimit: undefined, gasPrice: undefined, receiver: new Address() }));
     });
 });
 
@@ -54,23 +40,12 @@
             receiver: wallets.bob.address,
             gasPrice: GasPrice.min(),
             gasLimit: GasLimit.min(),
-<<<<<<< HEAD
             chainID: new ChainID("local-testnet")
         });
 
         await wallets.alice.signer.sign(transaction);
-        assert.equal("b56769014f2bdc5cf9fc4a05356807d71fcf8775c819b0f1b0964625b679c918ffa64862313bfef86f99b38cb84fcdb16fa33ad6eb565276616723405cd8f109", transaction.getSignature().hex());
-        assert.equal(transaction.getHash().valueOf(), "eb30c50c8831885ebcfac986d27e949ec02cf25676e22a009b7a486e5431ec2e");
-=======
-            chainID: new ChainID("local-testnet"),
-            version: new TransactionVersion(1),
-            options: new TransactionOptions(1)
-        });
-
-        await wallets.alice.signer.sign(transaction);
-        assert.equal("c83e69b853a891bf2130c1839362fe2a7a8db327dcc0c9f130497a4f24b0236140b394801bb2e04ce061a6f873cb432bf1bb1e6072e295610904662ac427a30a", transaction.signature.hex());
-        assert.equal(transaction.hash.valueOf(), "3e204088f93109ed855ffe1e5619c96c0c5f9ab7d75d3690c296792451b4d1ab");
->>>>>>> 2da285f4
+        assert.equal("c83e69b853a891bf2130c1839362fe2a7a8db327dcc0c9f130497a4f24b0236140b394801bb2e04ce061a6f873cb432bf1bb1e6072e295610904662ac427a30a", transaction.getSignature().hex());
+        assert.equal(transaction.getHash().valueOf(), "3e204088f93109ed855ffe1e5619c96c0c5f9ab7d75d3690c296792451b4d1ab");
     });
 
     it("with data, no value", async () => {
@@ -126,16 +101,14 @@
             nonce: new Nonce(89),
             value: Balance.Zero(),
             receiver: wallets.bob.address,
-            sender: wallets.alice.address,
             gasPrice: GasPrice.min(),
             gasLimit: GasLimit.min(),
-            chainID: new ChainID("local-testnet"),
-            version: new TransactionVersion(1)
+            chainID: new ChainID("local-testnet")
         });
 
         await wallets.alice.signer.sign(transaction);
-        assert.equal("b56769014f2bdc5cf9fc4a05356807d71fcf8775c819b0f1b0964625b679c918ffa64862313bfef86f99b38cb84fcdb16fa33ad6eb565276616723405cd8f109", transaction.signature.hex());
-        assert.equal(transaction.hash.valueOf(), "eb30c50c8831885ebcfac986d27e949ec02cf25676e22a009b7a486e5431ec2e");
+        assert.equal("b56769014f2bdc5cf9fc4a05356807d71fcf8775c819b0f1b0964625b679c918ffa64862313bfef86f99b38cb84fcdb16fa33ad6eb565276616723405cd8f109", transaction.getSignature().hex());
+        assert.equal(transaction.getHash().valueOf(), "eb30c50c8831885ebcfac986d27e949ec02cf25676e22a009b7a486e5431ec2e");
 
         let result = transaction.serializeForSigning(wallets.alice.address);
         assert.isFalse(result.toString().includes("options"));
