--- conflicted
+++ resolved
@@ -1,10 +1,6 @@
 {
   "name": "@multiversx/sdk-core",
-<<<<<<< HEAD
-  "version": "14.0.4",
-=======
   "version": "14.1.0-beta.0",
->>>>>>> 683597e1
   "description": "MultiversX SDK for JavaScript and TypeScript",
   "author": "MultiversX",
   "homepage": "https://multiversx.com",
