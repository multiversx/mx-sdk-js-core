import BigNumber from "bignumber.js";
import { assert } from "chai";
import { Address } from "./address";
import { TransactionOptions, TransactionVersion } from "./networkParams";
import { ProtoSerializer } from "./proto";
import { TestWallet, loadTestWallets } from "./testutils";
import { TokenTransfer } from "./tokenTransfer";
import { Transaction } from "./transaction";
import { TransactionComputer } from "./transactionComputer";
<<<<<<< HEAD
import { TransactionPayload } from "./transactionPayload";
=======
import { MIN_TRANSACTION_VERSION_THAT_SUPPORTS_OPTIONS } from "./constants";
>>>>>>> 9997b5b5

describe("test transaction", async () => {
    let wallets: Record<string, TestWallet>;
    const minGasLimit = 50000;
    const minGasPrice = 1000000000;

    const transactionComputer = new TransactionComputer();

    const networkConfig = {
        MinGasLimit: 50000,
        GasPerDataByte: 1500,
        GasPriceModifier: 0.01,
        ChainID: "D",
    };

    before(async function () {
        wallets = await loadTestWallets();
    });

    it("should serialize transaction for signing (without data)", async () => {
        const transaction = new Transaction({
            chainID: networkConfig.ChainID,
            sender: wallets.alice.address.bech32(),
            receiver: wallets.bob.address.bech32(),
            gasLimit: 50000n,
            value: 0n,
            version: 2,
            nonce: 89n,
        });

        const serializedTransactionBytes = transactionComputer.computeBytesForSigning(transaction);
        const serializedTransaction = Buffer.from(serializedTransactionBytes).toString();

        assert.equal(
            serializedTransaction,
            `{"nonce":89,"value":"0","receiver":"erd1spyavw0956vq68xj8y4tenjpq2wd5a9p2c6j8gsz7ztyrnpxrruqzu66jx","sender":"erd1qyu5wthldzr8wx5c9ucg8kjagg0jfs53s8nr3zpz3hypefsdd8ssycr6th","gasPrice":1000000000,"gasLimit":50000,"chainID":"D","version":2}`,
        );
    });

    it("should serialize transaction for signing (with data)", async () => {
        const transaction = new Transaction({
            chainID: networkConfig.ChainID,
            sender: wallets.alice.address.bech32(),
            receiver: wallets.bob.address.bech32(),
            gasLimit: 70000n,
            value: 1000000000000000000n,
            version: 2,
            nonce: 90n,
            data: new Uint8Array(Buffer.from("hello")),
        });

        const serializedTransactionBytes = transactionComputer.computeBytesForSigning(transaction);
        const serializedTransaction = Buffer.from(serializedTransactionBytes).toString();

        assert.equal(
            serializedTransaction,
            `{"nonce":90,"value":"1000000000000000000","receiver":"erd1spyavw0956vq68xj8y4tenjpq2wd5a9p2c6j8gsz7ztyrnpxrruqzu66jx","sender":"erd1qyu5wthldzr8wx5c9ucg8kjagg0jfs53s8nr3zpz3hypefsdd8ssycr6th","gasPrice":1000000000,"gasLimit":70000,"data":"aGVsbG8=","chainID":"D","version":2}`,
        );
    });

    it("should sign transaction (with no data, no value) (legacy)", async () => {
        const transaction = new Transaction({
            nonce: 89,
            value: "0",
            sender: wallets.alice.address,
            receiver: wallets.bob.address,
            gasPrice: minGasPrice,
            gasLimit: minGasLimit,
            chainID: "local-testnet",
        });

        transaction.applySignature(await wallets.alice.signer.sign(transaction.serializeForSigning()));

        assert.equal(
            transaction.getSignature().toString("hex"),
            "3f08a1dd64fbb627d10b048e0b45b1390f29bb0e457762a2ccb710b029f299022a67a4b8e45cf62f4314afec2e56b5574c71e38df96cc41fae757b7ee5062503",
        );
        assert.equal(
            transaction.getHash().toString(),
            "1359fb9d5b0b47ca9f3b4adce6e4a524fa74099dd4732743b9226774a4cb0ad8",
        );
    });

    it("should sign transaction (with data, no value) (legacy)", async () => {
        const transaction = new Transaction({
            nonce: 90,
            value: "0",
            sender: wallets.alice.address,
            receiver: wallets.bob.address,
            gasPrice: minGasPrice,
            gasLimit: 80000,
            data: new TransactionPayload("hello"),
            chainID: "local-testnet",
        });

        transaction.applySignature(await wallets.alice.signer.sign(transaction.serializeForSigning()));

        assert.equal(
            transaction.getSignature().toString("hex"),
            "f9e8c1caf7f36b99e7e76ee1118bf71b55cde11a2356e2b3adf15f4ad711d2e1982469cbba7eb0afbf74e8a8f78e549b9410cd86eeaa88fcba62611ac9f6e30e",
        );
        assert.equal(
            transaction.getHash().toString(),
            "10a2bd6f9c358d2c9645368081999efd2a4cc7f24bdfdd75e8f57485fd702001",
        );
    });

    it("should sign transaction (with usernames)", async () => {
        const transaction = new Transaction({
            chainID: "T",
            sender: wallets.carol.address.bech32(),
            receiver: wallets.alice.address.bech32(),
            gasLimit: 50000n,
            value: 1000000000000000000n,
            version: 2,
            nonce: 204n,
            senderUsername: "carol",
            receiverUsername: "alice",
        });

        transaction.signature = await wallets.carol.signer.sign(
            transactionComputer.computeBytesForSigning(transaction),
        );

        assert.equal(
            Buffer.from(transaction.signature).toString("hex"),
            "51e6cd78fb3ab4b53ff7ad6864df27cb4a56d70603332869d47a5cf6ea977c30e696103e41e8dddf2582996ad335229fdf4acb726564dbc1a0bc9e705b511f06",
        );
    });

    it("should compute hash", async () => {
        const transaction = new Transaction({
            chainID: networkConfig.ChainID,
            sender: wallets.alice.address.bech32(),
            receiver: wallets.alice.address.bech32(),
            gasLimit: 100000n,
            value: 1000000000000n,
            version: 2,
            nonce: 17243n,
            data: Buffer.from("testtx"),
        });

        transaction.signature = Buffer.from(
            "eaa9e4dfbd21695d9511e9754bde13e90c5cfb21748a339a79be11f744c71872e9fe8e73c6035c413f5f08eef09e5458e9ea6fc315ff4da0ab6d000b450b2a07",
            "hex",
        );

        const hash = transactionComputer.computeTransactionHash(transaction);

        assert.equal(
            Buffer.from(hash).toString("hex"),
            "169b76b752b220a76a93aeebc462a1192db1dc2ec9d17e6b4d7b0dcc91792f03",
        );
    });

    it("should compute hash (with usernames)", async () => {
        const transaction = new Transaction({
            chainID: networkConfig.ChainID,
            sender: wallets.alice.address.bech32(),
            receiver: wallets.alice.address.bech32(),
            gasLimit: 100000n,
            value: 1000000000000n,
            version: 2,
            nonce: 17244n,
            data: Buffer.from("testtx"),
            senderUsername: "alice",
            receiverUsername: "alice",
        });

        transaction.signature = Buffer.from(
            "807bcd7de5553ea6dfc57c0510e84d46813c5963d90fec50991c500091408fcf6216dca48dae16a579a1611ed8b2834bae8bd0027dc17eb557963f7151b82c07",
            "hex",
        );

        const hash = transactionComputer.computeTransactionHash(transaction);

        assert.equal(
            Buffer.from(hash).toString("hex"),
            "41b5acf7ebaf4a9165a64206b6ebc02021b3adda55ffb2a2698aac2e7004dc29",
        );
    });

    it("should sign & compute hash (with data, with opaque, unused options) (legacy)", async () => {
        const transaction = new Transaction({
            nonce: 89,
            value: "0",
            sender: wallets.alice.address,
            receiver: wallets.bob.address,
            gasPrice: minGasPrice,
            gasLimit: minGasLimit,
            chainID: "local-testnet",
            // The protocol ignores the options when version == 1
            version: new TransactionVersion(1),
            options: new TransactionOptions(1),
        });

        assert.throws(() => {
            transaction.serializeForSigning();
        }, `Non-empty transaction options requires transaction version >= ${MIN_TRANSACTION_VERSION_THAT_SUPPORTS_OPTIONS}`);
    });

    it("should sign & compute hash (with data, with value) (legacy)", async () => {
        const transaction = new Transaction({
            nonce: 91,
            value: TokenTransfer.egldFromAmount(10),
            sender: wallets.alice.address,
            receiver: wallets.bob.address,
            gasPrice: minGasPrice,
            gasLimit: 100000,
            data: new TransactionPayload("for the book"),
            chainID: "local-testnet",
        });

        transaction.applySignature(await wallets.alice.signer.sign(transaction.serializeForSigning()));

        assert.equal(
            transaction.getSignature().toString("hex"),
            "b45f22e9f57a6df22670fcc3566723a0711a05ac2547456de59fd222a54940e4a1d99bd414897ccbf5c02a842ad86e638989b7f4d30edd26c99a8cd1eb092304",
        );
        assert.equal(
            transaction.getHash().toString(),
            "84125d7154d81a723642100bdf74e6df99f7c069c016d1e6bbeb408fd4e961bf",
        );
    });

    it("should sign & compute hash (with data, with large value) (legacy)", async () => {
        const transaction = new Transaction({
            nonce: 92,
            value: TokenTransfer.egldFromBigInteger("123456789000000000000000000000"),
            sender: wallets.alice.address,
            receiver: wallets.bob.address,
            gasPrice: minGasPrice,
            gasLimit: 100000,
            data: new TransactionPayload("for the spaceship"),
            chainID: "local-testnet",
        });

        transaction.applySignature(await wallets.alice.signer.sign(transaction.serializeForSigning()));

        assert.equal(
            transaction.getSignature().toString("hex"),
            "01f05aa8cb0614e12a94ab9dcbde5e78370a4e05d23ef25a1fb9d5fcf1cb3b1f33b919cd8dafb1704efb18fa233a8aa0d3344fb6ee9b613a7d7a403786ffbd0a",
        );
        assert.equal(
            transaction.getHash().toString(),
            "321e1f1a0e3d06edade34fd0fdf3b4859e4328a73706a442c2439968a074113c",
        );
    });

    it("should sign & compute hash (with nonce = 0) (legacy)", async () => {
        const transaction = new Transaction({
            nonce: 0,
            value: 0,
            sender: wallets.alice.address,
            receiver: wallets.bob.address,
            gasPrice: minGasPrice,
            gasLimit: 80000,
            data: new TransactionPayload("hello"),
            chainID: "local-testnet",
            version: new TransactionVersion(1),
        });

        transaction.applySignature(await wallets.alice.signer.sign(transaction.serializeForSigning()));

        assert.equal(
            transaction.getSignature().toString("hex"),
            "dfa3e9f2fdec60dcb353bac3b3435b4a2ff251e7e98eaf8620f46c731fc70c8ba5615fd4e208b05e75fe0f7dc44b7a99567e29f94fcd91efac7e67b182cd2a04",
        );
        assert.equal(
            transaction.getHash().toString(),
            "6ffa1a75f98aaf336bfb87ef13b9b5a477a017158285d34ee2a503668767e69e",
        );
    });

    it("should sign & compute hash (without options field, should be omitted) (legacy)", async () => {
        const transaction = new Transaction({
            nonce: 89,
            value: 0,
            sender: wallets.alice.address,
            receiver: wallets.bob.address,
            gasPrice: minGasPrice,
            gasLimit: minGasLimit,
            chainID: "local-testnet",
        });

        transaction.applySignature(await wallets.alice.signer.sign(transaction.serializeForSigning()));

        assert.equal(
            transaction.getSignature().toString("hex"),
            "3f08a1dd64fbb627d10b048e0b45b1390f29bb0e457762a2ccb710b029f299022a67a4b8e45cf62f4314afec2e56b5574c71e38df96cc41fae757b7ee5062503",
        );
        assert.equal(
            transaction.getHash().toString(),
            "1359fb9d5b0b47ca9f3b4adce6e4a524fa74099dd4732743b9226774a4cb0ad8",
        );

        const result = transaction.serializeForSigning();
        assert.isFalse(result.toString().includes("options"));
    });

    it("should sign & compute hash (with guardian field, should be omitted) (legacy)", async () => {
        const transaction = new Transaction({
            nonce: 89,
            value: 0,
            sender: wallets.alice.address,
            receiver: wallets.bob.address,
            gasPrice: minGasPrice,
            gasLimit: minGasLimit,
            chainID: "local-testnet",
        });

        transaction.applySignature(await wallets.alice.signer.sign(transaction.serializeForSigning()));

        assert.equal(
            transaction.getSignature().toString("hex"),
            "3f08a1dd64fbb627d10b048e0b45b1390f29bb0e457762a2ccb710b029f299022a67a4b8e45cf62f4314afec2e56b5574c71e38df96cc41fae757b7ee5062503",
        );
        assert.equal(
            transaction.getHash().toString(),
            "1359fb9d5b0b47ca9f3b4adce6e4a524fa74099dd4732743b9226774a4cb0ad8",
        );

        const result = transaction.serializeForSigning();
        assert.isFalse(result.toString().includes("options"));
    });

    it("should sign & compute hash (with usernames) (legacy)", async () => {
        const transaction = new Transaction({
            nonce: 204,
            value: "1000000000000000000",
            sender: Address.fromBech32("erd1k2s324ww2g0yj38qn2ch2jwctdy8mnfxep94q9arncc6xecg3xaq6mjse8"),
            receiver: Address.fromBech32("erd1qyu5wthldzr8wx5c9ucg8kjagg0jfs53s8nr3zpz3hypefsdd8ssycr6th"),
            senderUsername: "carol",
            receiverUsername: "alice",
            gasLimit: 50000,
            chainID: "T",
        });

        transaction.applySignature(await wallets.carol.signer.sign(transaction.serializeForSigning()));

        assert.equal(
            transaction.getSignature().toString("hex"),
            "51e6cd78fb3ab4b53ff7ad6864df27cb4a56d70603332869d47a5cf6ea977c30e696103e41e8dddf2582996ad335229fdf4acb726564dbc1a0bc9e705b511f06",
        );
        assert.equal(
            transaction.getHash().toString(),
            "edc84d776bfd655ddbd6fce24a83e379496ac47890d00be9c8bb2c6666fa3fd8",
        );
    });

    it("should sign & compute hash (guarded transaction)", async () => {
        const alice = wallets.alice;

        const transaction = new Transaction({
            chainID: "local-testnet",
            sender: alice.address.bech32(),
            receiver: wallets.bob.address.bech32(),
            gasLimit: 150000n,
            gasPrice: 1000000000n,
            data: new Uint8Array(Buffer.from("test data field")),
            version: 2,
            options: 2,
            nonce: 92n,
            value: 123456789000000000000000000000n,
            guardian: "erd1x23lzn8483xs2su4fak0r0dqx6w38enpmmqf2yrkylwq7mfnvyhsxqw57y",
        });
        transaction.guardianSignature = new Uint8Array(64);
        transaction.signature = await alice.signer.sign(transactionComputer.computeBytesForSigning(transaction));

        const serializer = new ProtoSerializer();
        const buffer = serializer.serializeTransaction(transaction);

        assert.equal(
            buffer.toString("hex"),
            "085c120e00018ee90ff6181f3761632000001a208049d639e5a6980d1cd2392abcce41029cda74a1563523a202f09641cc2618f82a200139472eff6886771a982f3083da5d421f24c29181e63888228dc81ca60d69e1388094ebdc0340f093094a0f746573742064617461206669656c64520d6c6f63616c2d746573746e657458026240e574d78b19e1481a6b9575c162e66f2f906a3178aec537509356385c4f1a5330a9b73a87a456fc6d7041e93b5f8a1231a92fb390174872a104a0929215600c0c6802722032a3f14cf53c4d0543954f6cf1bda0369d13e661dec095107627dc0f6d33612f7a4000000000000000000000000000000000000000000000000000000000000000000000000000000000000000000000000000000000000000000000000000000000",
        );

        const txHash = transactionComputer.computeTransactionHash(transaction);
        assert.equal(
            Buffer.from(txHash).toString("hex"),
            "242022e9dcfa0ee1d8199b0043314dbda8601619f70069ebc441b9f03349a35c",
        );
    });

    it("computes fee (legacy)", () => {
        const transaction = new Transaction({
            nonce: 92,
            value: TokenTransfer.egldFromBigInteger("123456789000000000000000000000"),
            sender: wallets.alice.address,
            receiver: wallets.bob.address,
            gasPrice: minGasPrice,
            gasLimit: minGasLimit,
            chainID: "local-testnet",
        });

        const fee = transaction.computeFee(networkConfig);
        assert.equal(fee.toString(), "50000000000000");
    });

    it("computes fee", async () => {
        const transaction = new Transaction({
            chainID: "D",
            sender: wallets.alice.address.bech32(),
            receiver: wallets.alice.address.bech32(),
            gasLimit: 50000n,
            gasPrice: minGasPrice,
        });

        const gasLimit = transactionComputer.computeTransactionFee(transaction, networkConfig);
        assert.equal(gasLimit.toString(), "50000000000000");
    });

    it("computes fee, but should throw `NotEnoughGas` error", async () => {
        const transaction = new Transaction({
            chainID: networkConfig.ChainID,
            sender: wallets.alice.address.bech32(),
            receiver: wallets.alice.address.bech32(),
            gasLimit: 50000n,
            data: Buffer.from("toolittlegaslimit"),
        });

        assert.throws(() => {
            transactionComputer.computeTransactionFee(transaction, networkConfig);
        });
    });

    it("computes fee (with data field) (legacy)", () => {
        let transaction = new Transaction({
            nonce: 92,
            value: TokenTransfer.egldFromBigInteger("123456789000000000000000000000"),
            sender: wallets.alice.address,
            receiver: wallets.bob.address,
            data: new TransactionPayload("testdata"),
            gasPrice: minGasPrice,
            gasLimit: minGasLimit + 12010,
            chainID: "local-testnet",
        });

        let fee = transaction.computeFee(networkConfig);
        assert.equal(fee.toString(), "62000100000000");
    });

    it("computes fee (with data field)", async () => {
        const transaction = new Transaction({
            chainID: networkConfig.ChainID,
            sender: wallets.alice.address.bech32(),
            receiver: wallets.alice.address.bech32(),
            gasLimit: 50000n + 12010n,
            gasPrice: minGasPrice,
            data: Buffer.from("testdata"),
        });

        const gasLimit = transactionComputer.computeTransactionFee(transaction, networkConfig);
        assert.equal(gasLimit.toString(), "62000100000000");
    });

    it("should convert transaction to plain object and back", () => {
        const sender = wallets.alice.address;
        const transaction = new Transaction({
            nonce: 90,
            value: "123456789000000000000000000000",
            sender: sender,
            receiver: wallets.bob.address,
            senderUsername: "alice",
            receiverUsername: "bob",
            gasPrice: minGasPrice,
            gasLimit: 80000,
            data: new TransactionPayload("hello"),
            chainID: "local-testnet",
        });

        const plainObject = transaction.toPlainObject();
        const restoredTransaction = Transaction.fromPlainObject(plainObject);
        assert.deepEqual(restoredTransaction, transaction);
    });

    it("should handle large values", () => {
        const tx1 = new Transaction({
            value: "123456789000000000000000000000",
            sender: wallets.alice.address,
            receiver: wallets.bob.address,
            gasLimit: 50000,
            chainID: "local-testnet",
        });
        assert.equal(tx1.getValue().toString(), "123456789000000000000000000000");

        const tx2 = new Transaction({
            value: TokenTransfer.egldFromBigInteger("123456789000000000000000000000"),
            sender: wallets.alice.address,
            receiver: wallets.bob.address,
            gasLimit: 50000,
            chainID: "local-testnet",
        });
        assert.equal(tx2.getValue().toString(), "123456789000000000000000000000");

        const tx3 = new Transaction({
            // Passing a BigNumber is not recommended.
            // However, ITransactionValue interface is permissive, and developers may mistakenly pass such objects as values.
            // TokenTransfer objects or simple strings (see above) are preferred, instead.
            value: new BigNumber("123456789000000000000000000000"),
            sender: wallets.alice.address,
            receiver: wallets.bob.address,
            gasLimit: 50000,
            chainID: "local-testnet",
        });
        assert.equal(tx3.getValue().toString(), "123456789000000000000000000000");
    });

    it("checks correctly the version and options of the transaction", async () => {
        let transaction = new Transaction({
            nonce: 90,
            value: new BigNumber("1000000000000000000"),
            sender: wallets.alice.address,
            receiver: wallets.bob.address,
            gasPrice: minGasPrice,
            gasLimit: 80000,
            data: new TransactionPayload("hello"),
            chainID: "local-testnet",
            version: new TransactionVersion(1),
            options: TransactionOptions.withDefaultOptions(),
        });
        assert.isFalse(transaction.isGuardedTransaction());

        transaction = new Transaction({
            nonce: 90,
            value: new BigNumber("1000000000000000000"),
            sender: wallets.alice.address,
            receiver: wallets.bob.address,
            gasPrice: minGasPrice,
            gasLimit: 80000,
            data: new TransactionPayload("hello"),
            chainID: "local-testnet",
            version: new TransactionVersion(1),
            options: TransactionOptions.withOptions({ guarded: true }),
        });
        assert.isFalse(transaction.isGuardedTransaction());

        transaction = new Transaction({
            nonce: 90,
            value: new BigNumber("1000000000000000000"),
            sender: wallets.alice.address,
            receiver: wallets.bob.address,
            gasPrice: minGasPrice,
            gasLimit: 80000,
            data: new TransactionPayload("hello"),
            chainID: "local-testnet",
            version: new TransactionVersion(2),
            options: TransactionOptions.withOptions({ guarded: true }),
        });
        assert.isFalse(transaction.isGuardedTransaction());

        transaction = new Transaction({
            nonce: 90,
            value: new BigNumber("1000000000000000000"),
            sender: wallets.alice.address,
            receiver: wallets.bob.address,
            gasPrice: minGasPrice,
            gasLimit: 80000,
            data: new TransactionPayload("hello"),
            chainID: "local-testnet",
            version: new TransactionVersion(2),
            options: TransactionOptions.withOptions({ guarded: true }),
        });
        assert.isFalse(transaction.isGuardedTransaction());

        transaction = new Transaction({
            nonce: 90,
            value: new BigNumber("1000000000000000000"),
            sender: wallets.alice.address,
            receiver: wallets.bob.address,
            gasPrice: minGasPrice,
            guardian: wallets.bob.address,
            gasLimit: 80000,
            data: new TransactionPayload("hello"),
            chainID: "local-testnet",
            version: new TransactionVersion(2),
            options: TransactionOptions.withOptions({ guarded: true }),
        });
        assert.isFalse(transaction.isGuardedTransaction());

        transaction = new Transaction({
            nonce: 90,
            value: new BigNumber("1000000000000000000"),
            sender: wallets.alice.address,
            receiver: wallets.bob.address,
            gasPrice: minGasPrice,
            guardian: wallets.bob.address,
            gasLimit: 80000,
            data: new TransactionPayload("hello"),
            chainID: "local-testnet",
            version: new TransactionVersion(2),
            options: TransactionOptions.withOptions({ guarded: true }),
        });
        transaction.applySignature(await wallets.alice.signer.sign(transaction.serializeForSigning()));
        transaction.applyGuardianSignature(transaction.getSignature());
        assert.isTrue(transaction.isGuardedTransaction());
    });

    it("test sign using hash", async () => {
        let transaction = new Transaction({
            nonce: 89n,
            value: 0n,
            sender: wallets.alice.address.toBech32(),
            receiver: wallets.bob.address.toBech32(),
            gasLimit: 50000n,
            gasPrice: 1000000000n,
            chainID: "integration tests chain ID",
            version: 2,
            options: 1,
        });

        transaction.signature = await wallets.alice.signer.sign(
            Buffer.from(transactionComputer.computeBytesForSigning(transaction)),
        );

        assert.equal(
            "f0c81f2393b1ec5972c813f817bae8daa00ade91c6f75ea604ab6a4d2797aca4378d783023ff98f1a02717fe4f24240cdfba0b674ee9abb18042203d713bc70a",
            Buffer.from(transaction.signature).toString("hex"),
        );
    });

    it("should apply guardian", async () => {
        let transaction = new Transaction({
            nonce: 89n,
            value: 0n,
            sender: wallets.alice.address.toBech32(),
            receiver: wallets.bob.address.toBech32(),
            gasLimit: 50000n,
            chainID: "localnet",
        });

        transactionComputer.applyGuardian(transaction, wallets.carol.address.toBech32());

        assert.equal(transaction.version, 2);
        assert.equal(transaction.options, 2);
        assert.equal(transaction.guardian, wallets.carol.address.toBech32());
    });

    it("should apply guardian with options set for hash signing", async () => {
        let transaction = new Transaction({
            nonce: 89n,
            value: 0n,
            sender: wallets.alice.address.toBech32(),
            receiver: wallets.bob.address.toBech32(),
            gasLimit: 50000n,
            chainID: "localnet",
            version: 1,
        });

        transactionComputer.applyOptionsForHashSigning(transaction);
        assert.equal(transaction.version, 2);
        assert.equal(transaction.options, 1);

        transactionComputer.applyGuardian(transaction, wallets.carol.address.toBech32());
        assert.equal(transaction.version, 2);
        assert.equal(transaction.options, 3);
    });

    it("should ensure transaction is valid", async () => {
        let transaction = new Transaction({
            sender: "invalidAddress",
            receiver: wallets.bob.address.toBech32(),
            gasLimit: 50000n,
            chainID: "",
        });

        assert.throws(() => {
            transactionComputer.computeBytesForSigning(transaction);
        }, "Invalid `sender` field. Should be the bech32 address of the sender.");

        transaction.sender = wallets.alice.address.toBech32();

        assert.throws(() => {
            transactionComputer.computeBytesForSigning(transaction);
        }, "The `chainID` field is not set");

        transaction.chainID = "localnet";
        transaction.version = 1;
        transaction.options = 2;

        assert.throws(() => {
            transactionComputer.computeBytesForSigning(transaction);
        }, `Non-empty transaction options requires transaction version >= ${MIN_TRANSACTION_VERSION_THAT_SUPPORTS_OPTIONS}`);

        transactionComputer.applyOptionsForHashSigning(transaction);

        assert.equal(transaction.version, 2);
        assert.equal(transaction.options, 3);
    });
});<|MERGE_RESOLUTION|>--- conflicted
+++ resolved
@@ -1,17 +1,14 @@
 import BigNumber from "bignumber.js";
 import { assert } from "chai";
 import { Address } from "./address";
+import { MIN_TRANSACTION_VERSION_THAT_SUPPORTS_OPTIONS } from "./constants";
 import { TransactionOptions, TransactionVersion } from "./networkParams";
 import { ProtoSerializer } from "./proto";
 import { TestWallet, loadTestWallets } from "./testutils";
 import { TokenTransfer } from "./tokenTransfer";
 import { Transaction } from "./transaction";
 import { TransactionComputer } from "./transactionComputer";
-<<<<<<< HEAD
 import { TransactionPayload } from "./transactionPayload";
-=======
-import { MIN_TRANSACTION_VERSION_THAT_SUPPORTS_OPTIONS } from "./constants";
->>>>>>> 9997b5b5
 
 describe("test transaction", async () => {
     let wallets: Record<string, TestWallet>;
