import { BigNumber } from "bignumber.js";
import { IAddress } from "../interface";
import { DraftTransaction } from "../draftTransaction";
import { ArgSerializer, CodeMetadata, ContractFunction, EndpointDefinition } from "../smartcontracts";
import { byteArrayToHex, utf8ToHex } from "../utils.codec";
import { CONTRACT_DEPLOY_ADDRESS, VM_TYPE_WASM_VM } from "../constants";
import { NativeSerializer } from "../smartcontracts/nativeSerializer";
import { Err, ErrBadUsage } from "../errors";
import { Address } from "../address";
import { DraftTransactionBuilder } from "./draftTransactionBuilder";
import { Token, NextTokenTransfer } from "../tokens";
import { TokenTransfersDataBuilder } from "./tokenTransfersDataBuilder";

interface Config {
    chainID: string;
    minGasLimit: BigNumber.Value;
    gasLimitPerByte: BigNumber.Value;
}

interface Abi {
    constructorDefinition: EndpointDefinition;

    getEndpoint(name: string | ContractFunction): EndpointDefinition;
}

interface TokenComputer {
    isFungible(token: Token): boolean;
}

export class SmartContractTransactionsFactory {
    private readonly config: Config;
    private readonly abiRegistry?: Abi;
    private readonly tokenComputer: TokenComputer;
    private readonly dataArgsBuilder: TokenTransfersDataBuilder;

    constructor({ config, abi, tokenComputer }: { config: Config; abi?: Abi; tokenComputer: TokenComputer }) {
        this.config = config;
        this.abiRegistry = abi;
        this.tokenComputer = tokenComputer;
        this.dataArgsBuilder = new TokenTransfersDataBuilder();
    }

    createTransactionForDeploy(options: {
        sender: IAddress;
        bytecode: Uint8Array;
        gasLimit: BigNumber.Value;
        args?: any[];
        nativeTransferAmount?: BigNumber.Value;
        isUpgradeable?: boolean;
        isReadable?: boolean;
        isPayable?: boolean;
        isPayableBySmartContract?: boolean;
    }): DraftTransaction {
        const nativeTransferAmount = options.nativeTransferAmount ?? 0;

        const isUpgradeable = options.isUpgradeable ?? true;
        const isReadable = options.isReadable ?? true;
        const isPayable = options.isPayable ?? false;
        const isPayableBySmartContract = options.isPayableBySmartContract ?? true;

        const args = options.args || [];

        const metadata = new CodeMetadata(isUpgradeable, isReadable, isPayable, isPayableBySmartContract);
        let parts = [byteArrayToHex(options.bytecode), byteArrayToHex(VM_TYPE_WASM_VM), metadata.toString()];

        const preparedArgs = this.argsToDataParts(args, this.abiRegistry?.constructorDefinition);
        parts = parts.concat(preparedArgs);

        return new DraftTransactionBuilder({
            config: this.config,
            sender: options.sender,
            receiver: Address.fromBech32(CONTRACT_DEPLOY_ADDRESS),
            dataParts: parts,
            gasLimit: options.gasLimit,
            addDataMovementGas: false,
            amount: nativeTransferAmount,
        }).build();
    }

    createTransactionForExecute(options: {
        sender: IAddress;
        contract: IAddress;
        functionName: string;
        gasLimit: BigNumber.Value;
        args?: any[];
        nativeTransferAmount?: BigNumber.Value;
        tokenTransfers?: NextTokenTransfer[];
    }): DraftTransaction {
        const args = options.args || [];
        const tokenTransfer = options.tokenTransfers || [];
        const nativeTransferAmount = options.nativeTransferAmount ?? 0;
        const numberOfTokens = tokenTransfer.length;

        if (nativeTransferAmount && numberOfTokens) {
<<<<<<< HEAD
            throw new ErrBadUsage("Can't send both native token and custom tokens(ESDT/NFT)");
=======
            throw new ErrBadUsage("Can't send both native tokens and custom tokens(ESDT/NFT)");
>>>>>>> 28330ab1
        }

        let receiver = options.contract;
        let dataParts: string[] = [];

        if (numberOfTokens === 1) {
            const transfer = tokenTransfer[0];

            if (this.tokenComputer.isFungible(transfer.token)) {
                dataParts = this.dataArgsBuilder.buildArgsForESDTTransfer(transfer);
            } else {
                dataParts = this.dataArgsBuilder.buildArgsForSingleESDTNFTTransfer(transfer, receiver);
                receiver = options.sender;
            }
        } else if (numberOfTokens > 1) {
            dataParts = this.dataArgsBuilder.buildArgsForMultiESDTNFTTransfer(receiver, tokenTransfer);
            receiver = options.sender;
        }

        dataParts.push(dataParts.length ? utf8ToHex(options.functionName) : options.functionName);
        dataParts = dataParts.concat(this.argsToDataParts(args, this.abiRegistry?.getEndpoint(options.functionName)));

        return new DraftTransactionBuilder({
            config: this.config,
            sender: options.sender,
            receiver: receiver,
            dataParts: dataParts,
            gasLimit: options.gasLimit,
            addDataMovementGas: false,
            amount: nativeTransferAmount,
        }).build();
    }

    createTransactionForUpgrade(options: {
        sender: IAddress;
        contract: IAddress;
        bytecode: Uint8Array;
        gasLimit: BigNumber.Value;
        args?: any[];
        nativeTransferAmount?: BigNumber.Value;
        isUpgradeable?: boolean;
        isReadable?: boolean;
        isPayable?: boolean;
        isPayableBySmartContract?: boolean;
    }): DraftTransaction {
        const nativeTransferAmount = options.nativeTransferAmount ?? 0;

        const isUpgradeable = options.isUpgradeable ?? true;
        const isReadable = options.isReadable ?? true;
        const isPayable = options.isPayable ?? false;
        const isPayableBySmartContract = options.isPayableBySmartContract ?? true;

        const args = options.args || [];
        const metadata = new CodeMetadata(isUpgradeable, isReadable, isPayable, isPayableBySmartContract);

        let parts = ["upgradeContract", byteArrayToHex(options.bytecode), metadata.toString()];

        const preparedArgs = this.argsToDataParts(args, this.abiRegistry?.constructorDefinition);
        parts = parts.concat(preparedArgs);

        return new DraftTransactionBuilder({
            config: this.config,
            sender: options.sender,
            receiver: options.contract,
            dataParts: parts,
            gasLimit: options.gasLimit,
            addDataMovementGas: false,
            amount: nativeTransferAmount,
        }).build();
    }

    private argsToDataParts(args: any[], endpoint?: EndpointDefinition): string[] {
        if (endpoint) {
            const typedArgs = NativeSerializer.nativeToTypedValues(args, endpoint);
            return new ArgSerializer().valuesToStrings(typedArgs);
        }

        if (this.areArgsOfTypedValue(args)) {
            return new ArgSerializer().valuesToStrings(args);
        }

        throw new Err("Can't convert args to TypedValues");
    }

    private areArgsOfTypedValue(args: any[]): boolean {
        for (const arg of args) {
            if (!arg.belongsToTypesystem) {
                return false;
            }
        }
        return true;
    }
}<|MERGE_RESOLUTION|>--- conflicted
+++ resolved
@@ -92,11 +92,7 @@
         const numberOfTokens = tokenTransfer.length;
 
         if (nativeTransferAmount && numberOfTokens) {
-<<<<<<< HEAD
-            throw new ErrBadUsage("Can't send both native token and custom tokens(ESDT/NFT)");
-=======
             throw new ErrBadUsage("Can't send both native tokens and custom tokens(ESDT/NFT)");
->>>>>>> 28330ab1
         }
 
         let receiver = options.contract;
