--- conflicted
+++ resolved
@@ -20,11 +20,7 @@
         const fungibleTokenIdentifier = "FNG-123456";
         nonce = tokenComputer.extractNonceFromExtendedIdentifier(fungibleTokenIdentifier);
         assert.equal(nonce, 0);
-<<<<<<< HEAD
-    })
-=======
     });
->>>>>>> 28330ab1
 
     it("should extract identifier from extended identifier", async () => {
         const extendedIdentifier = "TEST-123456-0a";
@@ -34,9 +30,5 @@
         const fungibleTokenIdentifier = "FNG-123456";
         identifier = tokenComputer.extractIdentifierFromExtendedIdentifier(fungibleTokenIdentifier);
         assert.equal(identifier, "FNG-123456");
-<<<<<<< HEAD
-    })
-=======
     });
->>>>>>> 28330ab1
 });