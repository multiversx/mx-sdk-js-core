import { assert } from "chai";
import { Abi, Code } from "../abi";
import { CodeMetadata, Token, TokenTransfer } from "../core";
import { Address } from "../core/address";
import { Transaction } from "../core/transaction";
import { TransactionsFactoryConfig } from "../core/transactionsFactoryConfig";
import { loadAbiRegistry, loadContractCode } from "../testutils";
import { MultisigTransactionsFactory } from "./multisigTransactionsFactory";

describe("test multisig transactions factory", function () {
    const config = new TransactionsFactoryConfig({
        chainID: "D",
    });

    let bytecode: Code;
    let abi: Abi;
    let adderAbi: Abi;
    let factory: MultisigTransactionsFactory;
    before(async function () {
        bytecode = await loadContractCode("src/testdata/multisig-full.wasm");
        abi = await loadAbiRegistry("src/testdata/multisig-full.abi.json");
        adderAbi = await loadAbiRegistry("src/testdata/adder.abi.json");

        factory = new MultisigTransactionsFactory({
            config: config,
            abi: abi,
        });
    });

    it("should create transaction for deploy multisig contract", function () {
        const senderAddress = Address.newFromBech32("erd1spyavw0956vq68xj8y4tenjpq2wd5a9p2c6j8gsz7ztyrnpxrruqzu66jx");

        const boardMemberOne = Address.newFromBech32("erd1spyavw0956vq68xj8y4tenjpq2wd5a9p2c6j8gsz7ztyrnpxrruqzu66jx");
        const boardMemberTwo = Address.newFromBech32("erd1k2s324ww2g0yj38qn2ch2jwctdy8mnfxep94q9arncc6xecg3xaq6mjse8");

        const board = [boardMemberOne, boardMemberTwo];
<<<<<<< HEAD
        const amount = 1000000000000000000n; // 1 EGLD
=======
>>>>>>> 02828b57

        const transaction = factory.createTransactionForMultisigDeploy(senderAddress, {
            bytecode: bytecode.valueOf(),
            gasLimit: 5000000n,
            quorum: 2,
            board,
        });
        assert.instanceOf(transaction, Transaction);
        assert.equal(transaction.sender.toBech32(), senderAddress.toBech32());
        assert.equal(transaction.receiver.toBech32(), "erd1qqqqqqqqqqqqqqqqqqqqqqqqqqqqqqqqqqqqqqqqqqqqqqqqqqqq6gq4hu");
        assert.equal(transaction.value, 0n);
        assert.equal(transaction.chainID, config.chainID);
        assert.deepEqual(
            Buffer.from(transaction.data),
            Buffer.from(
                `${bytecode}@0500@0504@02@8049d639e5a6980d1cd2392abcce41029cda74a1563523a202f09641cc2618f8@b2a11555ce521e4944e09ab17549d85b487dcd26c84b5017a39e31a3670889ba`,
            ),
        );
    });

    it("should create transaction for propose add board member", function () {
        const senderAddress = Address.newFromBech32("erd1spyavw0956vq68xj8y4tenjpq2wd5a9p2c6j8gsz7ztyrnpxrruqzu66jx");

        const boardMember = Address.newFromBech32("erd1spyavw0956vq68xj8y4tenjpq2wd5a9p2c6j8gsz7ztyrnpxrruqzu66jx");
        const multisigContractAddress = Address.newFromBech32(
            "erd1qqqqqqqqqqqqqqqpqqqqqqqqqqqqqqqqqqqqqqqqqqqqqqqylllslmq6y6",
        );
        const transaction = factory.createTransactionForProposeAddBoardMember(senderAddress, {
            multisigContract: multisigContractAddress,
            gasLimit: 5000000n,
            boardMember: boardMember,
        });

        assert.instanceOf(transaction, Transaction);
        assert.equal(transaction.sender.toBech32(), senderAddress.toBech32());
        assert.equal(transaction.receiver.toBech32(), multisigContractAddress.toBech32());
        assert.isAbove(transaction.data.length, 0);
        assert.equal(transaction.chainID, config.chainID);
        assert.deepEqual(
            transaction.data.toString(),
            "proposeAddBoardMember@8049d639e5a6980d1cd2392abcce41029cda74a1563523a202f09641cc2618f8",
        );
    });

    it("should create transaction for propose add proposer", function () {
        const senderAddress = Address.newFromBech32("erd1spyavw0956vq68xj8y4tenjpq2wd5a9p2c6j8gsz7ztyrnpxrruqzu66jx");

        const proposer = Address.newFromBech32("erd1spyavw0956vq68xj8y4tenjpq2wd5a9p2c6j8gsz7ztyrnpxrruqzu66jx");
        const multisigContractAddress = Address.newFromBech32(
            "erd1qqqqqqqqqqqqqqqpqqqqqqqqqqqqqqqqqqqqqqqqqqqqqqqylllslmq6y6",
        );
        const transaction = factory.createTransactionForProposeAddProposer(senderAddress, {
            multisigContract: multisigContractAddress,
            gasLimit: 5000000n,
            proposer: proposer,
        });

        assert.instanceOf(transaction, Transaction);
        assert.equal(transaction.sender.toBech32(), senderAddress.toBech32());
        assert.equal(transaction.receiver.toBech32(), multisigContractAddress.toBech32());
        assert.equal(transaction.chainID, config.chainID);
        assert.deepEqual(
            transaction.data.toString(),
            "proposeAddProposer@8049d639e5a6980d1cd2392abcce41029cda74a1563523a202f09641cc2618f8",
        );
    });

    it("should create transaction for propose remove user", function () {
        const senderAddress = Address.newFromBech32("erd1spyavw0956vq68xj8y4tenjpq2wd5a9p2c6j8gsz7ztyrnpxrruqzu66jx");

        const userAddress = Address.newFromBech32("erd1spyavw0956vq68xj8y4tenjpq2wd5a9p2c6j8gsz7ztyrnpxrruqzu66jx");
        const multisigContractAddress = Address.newFromBech32(
            "erd1qqqqqqqqqqqqqqqpqqqqqqqqqqqqqqqqqqqqqqqqqqqqqqqylllslmq6y6",
        );
        const transaction = factory.createTransactionForProposeRemoveUser(senderAddress, {
            multisigContract: multisigContractAddress,
            gasLimit: 5000000n,
            userAddress: userAddress,
        });

        assert.instanceOf(transaction, Transaction);
        assert.equal(transaction.sender.toBech32(), senderAddress.toBech32());
        assert.equal(transaction.receiver.toBech32(), multisigContractAddress.toBech32());
        assert.equal(transaction.chainID, config.chainID);
        assert.deepEqual(
            transaction.data.toString(),
            "proposeRemoveUser@8049d639e5a6980d1cd2392abcce41029cda74a1563523a202f09641cc2618f8",
        );
    });

    it("should create transaction for propose change quorum", function () {
        const senderAddress = Address.newFromBech32("erd1spyavw0956vq68xj8y4tenjpq2wd5a9p2c6j8gsz7ztyrnpxrruqzu66jx");

        const multisigContractAddress = Address.newFromBech32(
            "erd1qqqqqqqqqqqqqqqpqqqqqqqqqqqqqqqqqqqqqqqqqqqqqqqylllslmq6y6",
        );
        const transaction = factory.createTransactionForProposeChangeQuorum(senderAddress, {
            multisigContract: multisigContractAddress,
            gasLimit: 5000000n,
            newQuorum: 3,
        });

        assert.instanceOf(transaction, Transaction);
        assert.equal(transaction.sender.toBech32(), senderAddress.toBech32());
        assert.equal(transaction.receiver.toBech32(), multisigContractAddress.toBech32());
        assert.equal(transaction.chainID, config.chainID);
        assert.deepEqual(transaction.data.toString(), "proposeChangeQuorum@03");
    });

    it("should create transaction for propose transfer execute", function () {
        const senderAddress = Address.newFromBech32("erd1spyavw0956vq68xj8y4tenjpq2wd5a9p2c6j8gsz7ztyrnpxrruqzu66jx");
        const destinationContract = Address.newFromBech32(
            "erd1qqqqqqqqqqqqqpgq0rffvv4vk9vesqplv9ws55fxzdfaspqa8cfszy2hms",
        );
        const multisigContractAddress = Address.newFromBech32(
            "erd1qqqqqqqqqqqqqpgq6kurkz43xq8t35kx9p8rvyz5kpxe9g7qd8ssefqjw8",
        );
        const amount = 1000000000000000000n; // 1 EGLD
        const transaction = factory.createTransactionForProposeTransferExecute(senderAddress, {
            multisigContract: multisigContractAddress,
            gasLimit: 5000000n,
            nativeTokenAmount: amount,
            to: destinationContract,
            functionName: "add",
            functionArguments: [7],
            abi: adderAbi,
        });

        assert.instanceOf(transaction, Transaction);
        assert.equal(transaction.sender.toBech32(), senderAddress.toBech32());
        assert.equal(transaction.receiver.toBech32(), multisigContractAddress.toBech32());
        assert.isAbove(transaction.data.length, 0);
        assert.equal(transaction.chainID, config.chainID);
        assert.deepEqual(
            transaction.data.toString(),
            "proposeTransferExecute@0000000000000000050078d29632acb15998003f615d0a51261353d8041d3e13@0de0b6b3a7640000@0100000000004c4b40@616464@07",
        );
    });

    it("should create transaction for propose transfer execute ESDT", function () {
        const senderAddress = Address.newFromBech32("erd1spyavw0956vq68xj8y4tenjpq2wd5a9p2c6j8gsz7ztyrnpxrruqzu66jx");
        const destinationContract = Address.newFromBech32(
            "erd1qqqqqqqqqqqqqpgqfxlljcaalgl2qfcnxcsftheju0ts36kvl3ts3qkewe",
        );

        const multisigContractAddress = Address.newFromBech32(
            "erd1qqqqqqqqqqqqqqqpqqqqqqqqqqqqqqqqqqqqqqqqqqqqqqqylllslmq6y6",
        );
        const token = new Token({
            identifier: "ALICE-5627f1",
        });
        const tokenTransfer = new TokenTransfer({ token: token, amount: 10n });

        const transaction = factory.createTransactionForProposeTransferExecuteEsdt(senderAddress, {
            multisigContract: multisigContractAddress,
            gasLimit: 5000000n,
            to: destinationContract,
            tokens: [tokenTransfer],
            functionName: "distribute",
            functionArguments: [],
        });

        assert.instanceOf(transaction, Transaction);
        assert.equal(transaction.sender.toBech32(), senderAddress.toBech32());
        assert.equal(transaction.receiver.toBech32(), multisigContractAddress.toBech32());
        assert.isAbove(transaction.data.length, 0);
        assert.equal(transaction.chainID, config.chainID);
        assert.deepEqual(
            transaction.data.toString(),
            "proposeTransferExecuteEsdt@0000000000000000050049bff963bdfa3ea02713362095df32e3d708eaccfc57@0000000c414c4943452d3536323766310000000000000000000000010a@0100000000004c4b40@3634363937333734373236393632373537343635",
        );
    });

    it("should create transaction for propose async call", function () {
        const senderAddress = Address.newFromBech32("erd1spyavw0956vq68xj8y4tenjpq2wd5a9p2c6j8gsz7ztyrnpxrruqzu66jx");
        const destinationContract = Address.newFromBech32(
            "erd1qqqqqqqqqqqqqpgq0rffvv4vk9vesqplv9ws55fxzdfaspqa8cfszy2hms",
        );
        const multisigContractAddress = Address.newFromBech32(
            "erd1qqqqqqqqqqqqqpgq6kurkz43xq8t35kx9p8rvyz5kpxe9g7qd8ssefqjw8",
        );
        const transaction = factory.createTransactionForProposeAsyncCall(senderAddress, {
            multisigContract: multisigContractAddress,
            gasLimit: 5000000n,
            nativeTransferAmount: 0n,
            to: destinationContract,
            functionName: "add",
            functionArguments: [7],
            tokenTransfers: [],
            abi: adderAbi,
        });

        assert.instanceOf(transaction, Transaction);
        assert.equal(transaction.sender.toBech32(), senderAddress.toBech32());
        assert.equal(transaction.receiver.toBech32(), multisigContractAddress.toBech32());
        assert.isAbove(transaction.data.length, 0);
        assert.equal(transaction.chainID, config.chainID);
        assert.equal(
            transaction.data.toString(),
            "proposeAsyncCall@0000000000000000050078d29632acb15998003f615d0a51261353d8041d3e13@@4c4b40@616464@07",
        );
    });

    it("should create transaction for deposit the expected amount of egld", function () {
        const senderAddress = Address.newFromBech32("erd1spyavw0956vq68xj8y4tenjpq2wd5a9p2c6j8gsz7ztyrnpxrruqzu66jx");

        const multisigContractAddress = Address.newFromBech32(
            "erd1qqqqqqqqqqqqqqqpqqqqqqqqqqqqqqqqqqqqqqqqqqqqqqqylllslmq6y6",
        );

        const transaction = factory.createTransactionForDeposit(senderAddress, {
            multisigContract: multisigContractAddress,
            gasLimit: 5000000n,
            nativeTokenAmount: 1n,
            tokenTransfers: [],
        });

        assert.instanceOf(transaction, Transaction);
        assert.equal(transaction.sender.toBech32(), senderAddress.toBech32());
        assert.equal(transaction.receiver.toBech32(), multisigContractAddress.toBech32());
        assert.isAbove(transaction.data.length, 0);
        assert.equal(transaction.chainID, config.chainID);
        assert.equal(transaction.value, 1n);
        assert.deepEqual(transaction.data.toString(), "deposit");
    });

    it("should create transaction for deposit esdt token", function () {
        const senderAddress = Address.newFromBech32("erd1spyavw0956vq68xj8y4tenjpq2wd5a9p2c6j8gsz7ztyrnpxrruqzu66jx");

        const multisigContractAddress = Address.newFromBech32(
            "erd1qqqqqqqqqqqqqqqpqqqqqqqqqqqqqqqqqqqqqqqqqqqqqqqylllslmq6y6",
        );
        const token = new Token({
            identifier: "ALICE-5627f1",
        });
        const tokenTransfer = new TokenTransfer({ token: token, amount: 100n });

        const transaction = factory.createTransactionForDeposit(senderAddress, {
            multisigContract: multisigContractAddress,
            gasLimit: 5000000n,
            nativeTokenAmount: 0n,
            tokenTransfers: [tokenTransfer],
        });

        assert.instanceOf(transaction, Transaction);
        assert.equal(transaction.sender.toBech32(), senderAddress.toBech32());
        assert.equal(transaction.receiver.toBech32(), multisigContractAddress.toBech32());
        assert.isAbove(transaction.data.length, 0);
        assert.equal(transaction.chainID, config.chainID);
        assert.equal(transaction.value, 0n);
        assert.deepEqual(transaction.data.toString(), "ESDTTransfer@414c4943452d353632376631@64@6465706f736974");
    });

    it("should create transaction for propose SC deploy from source", function () {
        const amount = BigInt(50000000000000000); // 0.05 EGLD
        const metadata = new CodeMetadata(true, true, false);
        const senderAddress = Address.newFromBech32("erd1spyavw0956vq68xj8y4tenjpq2wd5a9p2c6j8gsz7ztyrnpxrruqzu66jx");
        const sourceContract = Address.newFromBech32("erd1qqqqqqqqqqqqqpgqsuxsgykwm6r3s5apct2g5a2rcpe7kw0ed8ssf6h9f6");
        const multisigContractAddress = Address.newFromBech32(
            "erd1qqqqqqqqqqqqqpgq0cjuum0t436gmp446wf3yz43avp2gm2czeus8mctaf",
        );

        const transaction = factory.createTransactionForProposeSCDeployFromSource(senderAddress, {
            multisigContract: multisigContractAddress,
            gasLimit: 5000000n,
            amount: amount,
            source: sourceContract,
            codeMetadata: metadata,
            arguments: ["7"],
        });

        assert.instanceOf(transaction, Transaction);
        assert.equal(transaction.sender.toBech32(), senderAddress.toBech32());
        assert.equal(transaction.receiver.toBech32(), multisigContractAddress.toBech32());
        assert.isAbove(transaction.data.length, 0);
        assert.equal(transaction.chainID, config.chainID);
        assert.deepEqual(
            transaction.data.toString(),
            "proposeSCDeployFromSource@b1a2bc2ec50000@00000000000000000500870d0412cede871853a1c2d48a7543c073eb39f969e1@0500@7",
        );
    });

    it("should create transaction for propose SC upgrade from source", function () {
        const amount = BigInt(50000000000000000); // 0.05 EGLD
        const metadata = new CodeMetadata(true, true, false);
        const senderAddress = Address.newFromBech32("erd1spyavw0956vq68xj8y4tenjpq2wd5a9p2c6j8gsz7ztyrnpxrruqzu66jx");
        const sourceContract = Address.newFromBech32("erd1qqqqqqqqqqqqqpgqd273cw3hjndqzcpts4dvq0ncy8nx8rkgzeusnefvaq");
        const multisigContractAddress = Address.newFromBech32(
            "erd1qqqqqqqqqqqqqpgq0cjuum0t436gmp446wf3yz43avp2gm2czeus8mctaf",
        );

        const transaction = factory.createTransactionForProposeSCUpgradeFromSource(senderAddress, {
            multisigContract: multisigContractAddress,
            gasLimit: 5000000n,
            scAddress: multisigContractAddress,
            amount: amount,
            source: sourceContract,
            codeMetadata: metadata,
            arguments: [],
        });

        assert.instanceOf(transaction, Transaction);
        assert.equal(transaction.sender.toBech32(), senderAddress.toBech32());
        assert.equal(transaction.receiver.toBech32(), multisigContractAddress.toBech32());
        assert.isAbove(transaction.data.length, 0);
        assert.equal(transaction.chainID, config.chainID);
        assert.deepEqual(
            transaction.data.toString(),
            "proposeSCUpgradeFromSource@000000000000000005007e25ce6debac748d86b5d393120ab1eb02a46d581679@b1a2bc2ec50000@000000000000000005006abd1c3a3794da01602b855ac03e7821e6638ec81679@0500",
        );
    });

    it("should create transaction for sign action", function () {
        const senderAddress = Address.newFromBech32("erd1spyavw0956vq68xj8y4tenjpq2wd5a9p2c6j8gsz7ztyrnpxrruqzu66jx");

        const multisigContractAddress = Address.newFromBech32(
            "erd1qqqqqqqqqqqqqqqpqqqqqqqqqqqqqqqqqqqqqqqqqqqqqqqylllslmq6y6",
        );
        const transaction = factory.createTransactionForSignAction(senderAddress, {
            multisigContract: multisigContractAddress,
            actionId: 42,
            gasLimit: 5000000n,
        });

        assert.instanceOf(transaction, Transaction);
        assert.equal(transaction.sender.toBech32(), senderAddress.toBech32());
        assert.equal(transaction.receiver.toBech32(), multisigContractAddress.toBech32());
        assert.isAbove(transaction.data.length, 0);

        assert.equal(transaction.chainID, config.chainID);
        assert.deepEqual(transaction.data.toString(), "sign@2a");
    });

    it("should create transaction for sign batch", function () {
        const senderAddress = Address.newFromBech32("erd1spyavw0956vq68xj8y4tenjpq2wd5a9p2c6j8gsz7ztyrnpxrruqzu66jx");

        const multisigContractAddress = Address.newFromBech32(
            "erd1qqqqqqqqqqqqqqqpqqqqqqqqqqqqqqqqqqqqqqqqqqqqqqqylllslmq6y6",
        );
        const transaction = factory.createTransactionForSignBatch(senderAddress, {
            multisigContract: multisigContractAddress,
            groupId: 5,
            gasLimit: 5000000n,
        });

        assert.instanceOf(transaction, Transaction);
        assert.equal(transaction.sender.toBech32(), senderAddress.toBech32());
        assert.equal(transaction.receiver.toBech32(), multisigContractAddress.toBech32());
        assert.isAbove(transaction.data.length, 0);
        assert.equal(transaction.chainID, config.chainID);
        assert.deepEqual(transaction.data.toString(), "signBatch@05");
    });

    it("should create transaction for sign and perform", function () {
        const senderAddress = Address.newFromBech32("erd1spyavw0956vq68xj8y4tenjpq2wd5a9p2c6j8gsz7ztyrnpxrruqzu66jx");

        const multisigContractAddress = Address.newFromBech32(
            "erd1qqqqqqqqqqqqqqqpqqqqqqqqqqqqqqqqqqqqqqqqqqqqqqqylllslmq6y6",
        );
        const transaction = factory.createTransactionForSignAndPerform(senderAddress, {
            multisigContract: multisigContractAddress,
            actionId: 42,
            gasLimit: 5000000n,
        });

        assert.instanceOf(transaction, Transaction);
        assert.equal(transaction.sender.toBech32(), senderAddress.toBech32());
        assert.equal(transaction.receiver.toBech32(), multisigContractAddress.toBech32());
        assert.isAbove(transaction.data.length, 0);

        assert.equal(transaction.chainID, config.chainID);
        assert.deepEqual(transaction.data.toString(), "signAndPerform@2a");
    });

    it("should create transaction for unsign", function () {
        const senderAddress = Address.newFromBech32("erd1spyavw0956vq68xj8y4tenjpq2wd5a9p2c6j8gsz7ztyrnpxrruqzu66jx");

        const multisigContractAddress = Address.newFromBech32(
            "erd1qqqqqqqqqqqqqqqpqqqqqqqqqqqqqqqqqqqqqqqqqqqqqqqylllslmq6y6",
        );
        const transaction = factory.createTransactionForUnsign(senderAddress, {
            multisigContract: multisigContractAddress,
            actionId: 42,
            gasLimit: 5000000n,
        });

        assert.instanceOf(transaction, Transaction);
        assert.equal(transaction.sender.toBech32(), senderAddress.toBech32());
        assert.equal(transaction.receiver.toBech32(), multisigContractAddress.toBech32());
        assert.isAbove(transaction.data.length, 0);
        assert.deepEqual(transaction.data.toString(), "unsign@2a");
    });

    it("should create transaction for unsign for outdated board members", function () {
        const senderAddress = Address.newFromBech32("erd1spyavw0956vq68xj8y4tenjpq2wd5a9p2c6j8gsz7ztyrnpxrruqzu66jx");
        const multisigContractAddress = Address.newFromBech32(
            "erd1qqqqqqqqqqqqqqqpqqqqqqqqqqqqqqqqqqqqqqqqqqqqqqqylllslmq6y6",
        );
        const transaction = factory.createTransactionForUnsignForOutdatedBoardMembers(senderAddress, {
            multisigContract: multisigContractAddress,
            actionId: 42,
            outdatedBoardMembers: [1, 3, 5],
            gasLimit: 5000000n,
        });

        assert.instanceOf(transaction, Transaction);
        assert.equal(transaction.sender.toBech32(), senderAddress.toBech32());
        assert.equal(transaction.receiver.toBech32(), multisigContractAddress.toBech32());
        assert.isAbove(transaction.data.length, 0);
        assert.deepEqual(transaction.data.toString(), "unsignForOutdatedBoardMembers@2a@01@03@05");
    });

    it("should create transaction for perform action", function () {
        const senderAddress = Address.newFromBech32("erd1spyavw0956vq68xj8y4tenjpq2wd5a9p2c6j8gsz7ztyrnpxrruqzu66jx");
        const multisigContractAddress = Address.newFromBech32(
            "erd1qqqqqqqqqqqqqqqpqqqqqqqqqqqqqqqqqqqqqqqqqqqqqqqylllslmq6y6",
        );
        const transaction = factory.createTransactionForPerformAction(senderAddress, {
            multisigContract: multisigContractAddress,
            actionId: 42,
            gasLimit: 5000000n,
        });

        assert.instanceOf(transaction, Transaction);
        assert.equal(transaction.sender.toBech32(), senderAddress.toBech32());
        assert.equal(transaction.receiver.toBech32(), multisigContractAddress.toBech32());
        assert.isAbove(transaction.data.length, 0);
        assert.deepEqual(transaction.data.toString(), "performAction@2a");
    });

    it("should create transaction for perform batch", function () {
        const senderAddress = Address.newFromBech32("erd1spyavw0956vq68xj8y4tenjpq2wd5a9p2c6j8gsz7ztyrnpxrruqzu66jx");
        const multisigContractAddress = Address.newFromBech32(
            "erd1qqqqqqqqqqqqqqqpqqqqqqqqqqqqqqqqqqqqqqqqqqqqqqqylllslmq6y6",
        );
        const transaction = factory.createTransactionForPerformBatch(senderAddress, {
            multisigContract: multisigContractAddress,
            groupId: 5,
            gasLimit: 5000000n,
        });

        assert.instanceOf(transaction, Transaction);
        assert.equal(transaction.sender.toBech32(), senderAddress.toBech32());
        assert.equal(transaction.receiver.toBech32(), multisigContractAddress.toBech32());
        assert.isAbove(transaction.data.length, 0);
        assert.deepEqual(transaction.data.toString(), "performBatch@05");
    });

    it("should create transaction for discard action", function () {
        const senderAddress = Address.newFromBech32("erd1spyavw0956vq68xj8y4tenjpq2wd5a9p2c6j8gsz7ztyrnpxrruqzu66jx");

        const multisigContractAddress = Address.newFromBech32(
            "erd1qqqqqqqqqqqqqqqpqqqqqqqqqqqqqqqqqqqqqqqqqqqqqqqylllslmq6y6",
        );
        const transaction = factory.createTransactionForDiscardAction(senderAddress, {
            multisigContract: multisigContractAddress,
            actionId: 322,
            gasLimit: 5000000n,
        });

        assert.instanceOf(transaction, Transaction);
        assert.equal(transaction.sender.toBech32(), senderAddress.toBech32());
        assert.equal(transaction.receiver.toBech32(), multisigContractAddress.toBech32());
        assert.isAbove(transaction.data.length, 0);
        assert.equal(transaction.chainID, config.chainID);
        assert.deepEqual(transaction.data.toString(), "discardAction@0142");
    });

    it("should create transaction for discard batch", function () {
        const senderAddress = Address.newFromBech32("erd1spyavw0956vq68xj8y4tenjpq2wd5a9p2c6j8gsz7ztyrnpxrruqzu66jx");

        const multisigContractAddress = Address.newFromBech32(
            "erd1qqqqqqqqqqqqqqqpqqqqqqqqqqqqqqqqqqqqqqqqqqqqqqqylllslmq6y6",
        );
        const transaction = factory.createTransactionForDiscardBatch(senderAddress, {
            multisigContract: multisigContractAddress,
            gasLimit: 5000000n,
            actionIds: [24, 25],
        });

        assert.instanceOf(transaction, Transaction);
        assert.equal(transaction.sender.toBech32(), senderAddress.toBech32());
        assert.equal(transaction.receiver.toBech32(), multisigContractAddress.toBech32());
        assert.equal(transaction.chainID, config.chainID);
        assert.deepEqual(transaction.data.toString(), "discardBatch@18@19");
    });
});<|MERGE_RESOLUTION|>--- conflicted
+++ resolved
@@ -34,10 +34,6 @@
         const boardMemberTwo = Address.newFromBech32("erd1k2s324ww2g0yj38qn2ch2jwctdy8mnfxep94q9arncc6xecg3xaq6mjse8");
 
         const board = [boardMemberOne, boardMemberTwo];
-<<<<<<< HEAD
-        const amount = 1000000000000000000n; // 1 EGLD
-=======
->>>>>>> 02828b57
 
         const transaction = factory.createTransactionForMultisigDeploy(senderAddress, {
             bytecode: bytecode.valueOf(),
