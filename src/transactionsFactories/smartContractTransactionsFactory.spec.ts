--- conflicted
+++ resolved
@@ -209,16 +209,14 @@
 
         assert.equal(executeDraft.sender, "erd1qyu5wthldzr8wx5c9ucg8kjagg0jfs53s8nr3zpz3hypefsdd8ssycr6th");
         assert.equal(executeDraft.receiver, "erd1qyu5wthldzr8wx5c9ucg8kjagg0jfs53s8nr3zpz3hypefsdd8ssycr6th");
-<<<<<<< HEAD
-        assert.deepEqual(executeDraft.data, Buffer.from("MultiESDTNFTTransfer@00000000000000000500ed8e25a94efa837aae0e593112cfbb01b448755069e1@02@464f4f2d366365313762@00@0a@4241522d356263303866@00@0c44@616464@07"));
-=======
+
         assert.deepEqual(
             executeDraft.data,
             Buffer.from(
                 "MultiESDTNFTTransfer@00000000000000000500ed8e25a94efa837aae0e593112cfbb01b448755069e1@02@464f4f2d366365313762@00@0a@4241522d356263303866@00@0c44@616464@07"
             )
         );
->>>>>>> 28330ab1
+
         assert.equal(executeDraft.gasLimit.valueOf(), gasLimit);
         assert.equal(executeDraft.value.valueOf(), "0");
 
@@ -254,16 +252,15 @@
 
         assert.equal(executeDraft.sender, "erd1qyu5wthldzr8wx5c9ucg8kjagg0jfs53s8nr3zpz3hypefsdd8ssycr6th");
         assert.equal(executeDraft.receiver, "erd1qyu5wthldzr8wx5c9ucg8kjagg0jfs53s8nr3zpz3hypefsdd8ssycr6th");
-<<<<<<< HEAD
-        assert.deepEqual(executeDraft.data, Buffer.from("ESDTNFTTransfer@4e46542d313233343536@01@01@00000000000000000500b9353fe8407f87310c87e12fa1ac807f0485da39d152@616464@07"));
-=======
+
+        assert.isDefined(executeDraft.data);
         assert.deepEqual(
             executeDraft.data,
             Buffer.from(
                 "ESDTNFTTransfer@4e46542d313233343536@01@01@00000000000000000500b9353fe8407f87310c87e12fa1ac807f0485da39d152@616464@07"
             )
         );
->>>>>>> 28330ab1
+
         assert.equal(executeDraft.gasLimit.valueOf(), gasLimit);
         assert.equal(executeDraft.value.valueOf(), "0");
 
@@ -301,16 +298,15 @@
 
         assert.equal(executeDraft.sender, "erd1qyu5wthldzr8wx5c9ucg8kjagg0jfs53s8nr3zpz3hypefsdd8ssycr6th");
         assert.equal(executeDraft.receiver, "erd1qyu5wthldzr8wx5c9ucg8kjagg0jfs53s8nr3zpz3hypefsdd8ssycr6th");
-<<<<<<< HEAD
-        assert.deepEqual(executeDraft.data, Buffer.from("MultiESDTNFTTransfer@00000000000000000500b9353fe8407f87310c87e12fa1ac807f0485da39d152@02@4e46542d313233343536@01@01@4e46542d313233343536@2a@01@616464@07"));
-=======
+
+        assert.isDefined(executeDraft.data);
         assert.deepEqual(
             executeDraft.data,
             Buffer.from(
                 "MultiESDTNFTTransfer@00000000000000000500b9353fe8407f87310c87e12fa1ac807f0485da39d152@02@4e46542d313233343536@01@01@4e46542d313233343536@2a@01@616464@07"
             )
         );
->>>>>>> 28330ab1
+
         assert.equal(executeDraft.gasLimit.valueOf(), gasLimit);
         assert.equal(executeDraft.value.valueOf(), "0");
 
