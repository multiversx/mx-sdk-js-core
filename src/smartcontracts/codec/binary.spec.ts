import { assert } from "chai";
import { BinaryCodec, BinaryCodecConstraints } from "./binary";
import { AddressType, AddressValue, BigIntType, BigUIntType, BigUIntValue, BooleanType, BooleanValue, I16Type, I32Type, I64Type, I8Type, NumericalType, NumericalValue, Struct, StructField, StructFieldDefinition, StructType, TypedValue, U16Type, U32Type, U32Value, U64Type, U64Value, U8Type, U8Value, List, ListType } from "../typesystem";
import { discardSuperfluousBytesInTwosComplement, discardSuperfluousZeroBytes, isMsbOne } from "./utils";
import { Address } from "../../address";
import { Balance } from "../../balance";
<<<<<<< HEAD
import { BytesType, BytesValue } from "../typesystem/bytes";
=======
import BigNumber from "bignumber.js";
>>>>>>> 2da285f4

describe("test binary codec (basic)", () => {
    let codec = new BinaryCodec();

    it("should create boolean values, encode and decode", async () => {
        check(true, [0x01], [0x01]);
        check(false, [0x00], []);

        function check(asBoolean: boolean, nested: number[], topLevel: number[]) {
            let value = new BooleanValue(asBoolean);
            let type = new BooleanType();

            assert.deepEqual(codec.encodeNested(value), Buffer.from(nested));
            assert.deepEqual(codec.encodeTopLevel(value), Buffer.from(topLevel));

            let [decodedNested, nestedLength] = codec.decodeNested<BooleanValue>(Buffer.from(nested), type);
            assert.instanceOf(decodedNested, BooleanValue);
            assert.isTrue((decodedNested).equals(value));
            assert.equal(nestedLength, 1);

            let decodedTop = codec.decodeTopLevel<BooleanValue>(Buffer.from(topLevel), type);
            assert.instanceOf(decodedTop, BooleanValue);
            assert.isTrue((decodedTop).equals(value));
        }
    });

    it("should create numeric values, encode and decode", async () => {

        // Small int

        check(BigInt(42), new U8Type(), [0x2A], [0x2A]);
        check(BigInt(42), new U16Type(), [0x00, 0x2A], [0x2A]);
        check(BigInt(42), new U64Type(), [0x00, 0x00, 0x00, 0x00, 0x00, 0x00, 0x00, 0x2A], [0x2A]);
        check(BigInt(-10), new I8Type(), [0xF6], [0xF6]);
        check(BigInt(-10), new I16Type(), [0xFF, 0xF6], [0xF6]);

        // BigInt

        check(BigInt(0), new BigIntType(), [0, 0, 0, 0], []);
        check(BigInt(1), new BigIntType(), [0, 0, 0, 1, 0x01], [0x01]);
        check(BigInt(-1), new BigIntType(), [0, 0, 0, 1, 0xFF], [0xFF]);
        check(BigInt(-2), new BigIntType(), [0, 0, 0, 1, 0xFE], [0xFE]);
        check(BigInt(127), new BigIntType(), [0, 0, 0, 1, 0x7F], [0x7F]);
        check(BigInt(128), new BigIntType(), [0, 0, 0, 2, 0x00, 0x80], [0x00, 0x80]);
        check(BigInt(255), new BigIntType(), [0, 0, 0, 2, 0x00, 0xFF], [0x00, 0xFF]);
        check(BigInt(256), new BigIntType(), [0, 0, 0, 2, 0x01, 0x00], [0x01, 0x00]);
        check(BigInt(-255), new BigIntType(), [0, 0, 0, 2, 0xFF, 0x01], [0xFF, 0x01]);
        check(BigInt(-257), new BigIntType(), [0, 0, 0, 2, 0xFE, 0xFF], [0xFE, 0xFF]);

        // Zero, fixed-size

        [new U8Type(), new I8Type(), new U16Type(), new I16Type(), new U32Type(), new I32Type(), new U64Type(), new I64Type()].forEach(type => {
            check(BigInt(0), type, Array(type.sizeInBytes!).fill(0), []);
        });

        // Zero, arbitrary-size (big)

        [new BigIntType(), new BigUIntType()].forEach(type => {
            check(BigInt(0), type, [0, 0, 0, 0], []);
        });

        function check(asBigInt: bigint, type: NumericalType, nested: number[], topLevel: number[]) {
<<<<<<< HEAD
            let value = new NumericalValue(type, asBigInt);
=======
            let value = new NumericalValue(new BigNumber(asBigInt.toString(10)), type);
>>>>>>> 2da285f4

            assert.deepEqual(codec.encodeNested(value), Buffer.from(nested));
            assert.deepEqual(codec.encodeTopLevel(value), Buffer.from(topLevel));

            let [decodedNested, nestedLength] = codec.decodeNested<NumericalValue>(Buffer.from(nested), type);
            assert.instanceOf(decodedNested, NumericalValue);
            assert.isTrue(decodedNested.equals(value));
            assert.equal(nestedLength, nested.length);

            let decodedTop = codec.decodeTopLevel<NumericalValue>(Buffer.from(topLevel), type);
            assert.instanceOf(decodedTop, NumericalValue);
            assert.isTrue(decodedTop.equals(value));
        }
    });
});

describe("test binary codec (advanced)", () => {
    it("should encode / decode lists", async () => {
        let codec = new BinaryCodec();
        let list = new List(
            new ListType(new AddressType()),
            [
                new AddressValue(new Address("erd1qyu5wthldzr8wx5c9ucg8kjagg0jfs53s8nr3zpz3hypefsdd8ssycr6th")),
                new AddressValue(new Address("erd1spyavw0956vq68xj8y4tenjpq2wd5a9p2c6j8gsz7ztyrnpxrruqzu66jx")),
                new AddressValue(new Address("erd1k2s324ww2g0yj38qn2ch2jwctdy8mnfxep94q9arncc6xecg3xaq6mjse8"))
            ]);

        let bufferNested = codec.encodeNested(list);
        let bufferTopLevel = codec.encodeTopLevel(list);
        assert.equal(bufferNested.length, 4 + list.getLength() * 32);
        assert.equal(bufferTopLevel.length, list.getLength() * 32);

        let [decodedNested, decodedNestedLength] = codec.decodeNested<List>(bufferNested, new ListType(new AddressType()));
        let decodedTopLevel = codec.decodeTopLevel<List>(bufferTopLevel, new ListType(new AddressType()));
        assert.equal(decodedNestedLength, bufferNested.length);
        assert.equal(decodedNested.getLength(), 3);
        assert.equal(decodedTopLevel.getLength(), 3);

        assert.deepEqual(decodedNested, list);
        assert.deepEqual(decodedTopLevel, list);
    });

<<<<<<< HEAD
    it("benchmark: should work well with large lists", async function() {
        let numItems = 2 ** 12;
=======
    it("benchmark: should work well with large vectors", async () => {
        let numItems = 2**12;
>>>>>>> 2da285f4
        let codec = new BinaryCodec(new BinaryCodecConstraints({
            maxListLength: numItems,
            maxBufferLength: numItems * 4 + 4
        }));

        let items: TypedValue[] = [];

        for (let i = 0; i < numItems; i++) {
            items.push(new U32Value(i));
        }

        let list = new List(new ListType(new U32Type()), items);

        console.time("encoding");
        let buffer = codec.encodeNested(list);
        console.timeEnd("encoding");
        assert.equal(buffer.length, 4 + numItems * 4);

        console.time("decoding");
        let [decodedList, decodedLength] = codec.decodeNested<List>(buffer,  new ListType(new U32Type()));
        console.timeEnd("decoding");
        assert.equal(decodedLength, buffer.length);
        assert.deepEqual(decodedList, list);
    });

    it("should encode / decode structs", async () => {
        let codec = new BinaryCodec();
        let fooType = new StructType(
            "Foo",
            [
                new StructFieldDefinition("ticket_price", "", new BigUIntType()),
                new StructFieldDefinition("tickets_left", "", new U32Type()),
                new StructFieldDefinition("deadline", "", new U64Type()),
                new StructFieldDefinition("max_entries_per_user", "", new U32Type()),
                new StructFieldDefinition("prize_distribution", "", new BytesType()),
                new StructFieldDefinition("whitelist", "", new ListType(new AddressType())),
                new StructFieldDefinition("current_ticket_number", "", new U32Type()),
                new StructFieldDefinition("prize_pool", "", new BigUIntType())
            ]
        );

<<<<<<< HEAD
        let fooStruct = new Struct(fooType, [
            new StructField(new BigUIntValue(Balance.eGLD(10).valueOf()), "ticket_price"),
            new StructField(new U32Value(0), "tickets_left"),
            new StructField(new U64Value(BigInt("0x000000005fc2b9db")), "deadline"),
            new StructField(new U32Value(0xffffffff), "max_entries_per_user"),
            new StructField(new BytesValue(Buffer.from([0x64])), "prize_distribution"),
            new StructField(new List(new ListType(new AddressType()), []), "whitelist"),
            new StructField(new U32Value(9472), "current_ticket_number"),
            new StructField(new BigUIntValue(BigInt("94720000000000000000000")), "prize_pool")
=======
        let fooType = new StructureType(fooDefinition);
        let fooStructure = new Structure(fooType, [
            new StructureField(new BigUIntValue(Balance.eGLD(10).valueOf()), "ticket_price"),
            new StructureField(new U32Value(0), "tickets_left"),
            new StructureField(new U64Value(new BigNumber("0x000000005fc2b9db")), "deadline"),
            new StructureField(new U32Value(0xffffffff), "max_entries_per_user"),
            new StructureField(new Vector([new U8Value(0x64)]), "prize_distribution"),
            new StructureField(new Vector([]), "whitelist"),
            new StructureField(new U32Value(9472), "current_ticket_number"),
            new StructureField(new BigUIntValue(new BigNumber("94720000000000000000000")), "prize_pool")
>>>>>>> 2da285f4
        ]);

        let encodedExpected = serialized("[00000008|8ac7230489e80000] [00000000] [000000005fc2b9db] [ffffffff] [00000001|64] [00000000] [00002500] [0000000a|140ec80fa7ee88000000]");
        let encoded = codec.encodeNested(fooStruct);
        assert.deepEqual(encoded, encodedExpected);

        let [decoded, decodedLength] = codec.decodeNested(encodedExpected, fooType);
        assert.equal(decodedLength, encodedExpected.length);
        assert.deepEqual(decoded, fooStruct);

        let plainFoo = decoded.valueOf();
        assert.deepEqual(plainFoo, {
<<<<<<< HEAD
            ticket_price: BigInt("10000000000000000000"),
            tickets_left: BigInt(0),
            deadline: BigInt("0x000000005fc2b9db"),
            max_entries_per_user: BigInt(0xffffffff),
            prize_distribution: Buffer.from([0x64]),
=======
            ticket_price: new BigNumber("10000000000000000000"),
            tickets_left: new BigNumber(0),
            deadline: new BigNumber("0x000000005fc2b9db", 16),
            max_entries_per_user: new BigNumber(0xffffffff),
            prize_distribution: [new BigNumber(100)],
>>>>>>> 2da285f4
            whitelist: [],
            current_ticket_number: new BigNumber(9472),
            prize_pool: new BigNumber("94720000000000000000000")
        });
    });
});

function serialized(prettyHex: string): Buffer {
    let uglyHex = prettyHex.replace(/[\|\s\[\]]/gi, "");
    let buffer = Buffer.from(uglyHex, "hex");
    return buffer;
}

describe("test codec utilities", () => {
    it("should check whether isMsbOne", async () => {
        assert.isTrue(isMsbOne(Buffer.from([0xFF]), 0));
        assert.isTrue(isMsbOne(Buffer.from([0x00, 0xFF]), 1));
        assert.isTrue(isMsbOne(Buffer.from([0x00, 0xFF, 0xFF]), 2));

        assert.isFalse(isMsbOne(Buffer.from([1])));
        assert.isFalse(isMsbOne(Buffer.from([2])));
        assert.isFalse(isMsbOne(Buffer.from([3])));
        assert.isFalse(isMsbOne(Buffer.from([127])));
        assert.isTrue(isMsbOne(Buffer.from([128])));
        assert.isTrue(isMsbOne(Buffer.from([255])));

        assert.isTrue(isMsbOne(Buffer.from([0b10001000]), 0));
        assert.isFalse(isMsbOne(Buffer.from([0b01001000]), 0));
        assert.isTrue(isMsbOne(Buffer.from([0b00000000, 0b10000000]), 1));
        assert.isFalse(isMsbOne(Buffer.from([0b00000000, 0b01000000]), 1));

        let buffer: Buffer;

        buffer = Buffer.alloc(2);
        buffer.writeUInt16BE(65535);
        assert.isTrue(isMsbOne(buffer));
        buffer.writeInt16BE(-32768);
        assert.isTrue(isMsbOne(buffer));
        buffer.writeInt16BE(32767);
        assert.isFalse(isMsbOne(buffer));

        buffer = Buffer.alloc(8);
        buffer.writeBigUInt64BE(BigInt("18446744073709551615"));
        assert.isTrue(isMsbOne(buffer));
        buffer.writeBigInt64BE(BigInt("-9223372036854775808"));
        assert.isTrue(isMsbOne(buffer));
        buffer.writeBigInt64BE(BigInt("9223372036854775807"));
        assert.isFalse(isMsbOne(buffer));
    });

    it("should discardSuperfluousZeroBytes", async () => {
        let buffer: Buffer;

        buffer = discardSuperfluousZeroBytes(Buffer.from([0, 0, 0, 1, 2, 3, 4, 5]));
        assert.deepEqual(buffer, Buffer.from([1, 2, 3, 4, 5]));
        assert.equal(buffer.toString("hex"), "0102030405");

        buffer = discardSuperfluousZeroBytes(Buffer.from([0, 0]));
        assert.deepEqual(buffer, Buffer.from([]));
        assert.equal(buffer.toString("hex"), "");

        buffer = discardSuperfluousZeroBytes(Buffer.from([5, 0, 0]));
        assert.deepEqual(buffer, Buffer.from([5, 0, 0]));
        assert.equal(buffer.toString("hex"), "050000");
    });

    it("should discardSuperfluousBytesInTwosComplement", async () => {
        let buffer: Buffer;

        // Negative, -1
        buffer = Buffer.alloc(1);
        buffer.writeInt8(-1);
        assert.deepEqual(buffer, Buffer.from([0xFF]));
        assert.deepEqual(discardSuperfluousBytesInTwosComplement(buffer), Buffer.from([0xFF]));

        buffer = Buffer.alloc(2);
        buffer.writeInt16BE(-1);
        assert.deepEqual(buffer, Buffer.from([0xFF, 0xFF]));
        assert.deepEqual(discardSuperfluousBytesInTwosComplement(buffer), Buffer.from([0xFF]));

        buffer = Buffer.alloc(4);
        buffer.writeInt32BE(-1);
        assert.deepEqual(buffer, Buffer.from([0xFF, 0xFF, 0xFF, 0xFF]));
        assert.deepEqual(discardSuperfluousBytesInTwosComplement(buffer), Buffer.from([0xFF]));

        buffer = Buffer.alloc(8);
        buffer.writeBigInt64BE(BigInt("-1"));
        assert.deepEqual(buffer, Buffer.from([0xFF, 0xFF, 0xFF, 0xFF, 0xFF, 0xFF, 0xFF, 0xFF]));
        assert.deepEqual(discardSuperfluousBytesInTwosComplement(buffer), Buffer.from([0xFF]));

        // Negative, other
        buffer = Buffer.from([0b10000000]);
        assert.deepEqual(discardSuperfluousBytesInTwosComplement(buffer), Buffer.from([0b10000000]));

        buffer = Buffer.from([0b11111111, 0b00000000]);
        assert.deepEqual(discardSuperfluousBytesInTwosComplement(buffer), Buffer.from([0b11111111, 0b00000000]));

        buffer = Buffer.from([0b11111111, 0b10000000]);
        assert.deepEqual(discardSuperfluousBytesInTwosComplement(buffer), Buffer.from([0b10000000]));

        // Positive
        buffer = Buffer.alloc(1);
        buffer.writeInt8(127);
        assert.deepEqual(buffer, Buffer.from([0x7F]));
        assert.deepEqual(discardSuperfluousBytesInTwosComplement(buffer), Buffer.from([0x7F]));

        assert.deepEqual(discardSuperfluousBytesInTwosComplement(Buffer.from([0x00, 0x00, 0xFF])), Buffer.from([0x00, 0xFF]));
        assert.deepEqual(discardSuperfluousBytesInTwosComplement(Buffer.from([0x00, 0x00, 0x7F])), Buffer.from([0x7F]));
    });
});<|MERGE_RESOLUTION|>--- conflicted
+++ resolved
@@ -4,11 +4,8 @@
 import { discardSuperfluousBytesInTwosComplement, discardSuperfluousZeroBytes, isMsbOne } from "./utils";
 import { Address } from "../../address";
 import { Balance } from "../../balance";
-<<<<<<< HEAD
 import { BytesType, BytesValue } from "../typesystem/bytes";
-=======
 import BigNumber from "bignumber.js";
->>>>>>> 2da285f4
 
 describe("test binary codec (basic)", () => {
     let codec = new BinaryCodec();
@@ -71,11 +68,7 @@
         });
 
         function check(asBigInt: bigint, type: NumericalType, nested: number[], topLevel: number[]) {
-<<<<<<< HEAD
-            let value = new NumericalValue(type, asBigInt);
-=======
-            let value = new NumericalValue(new BigNumber(asBigInt.toString(10)), type);
->>>>>>> 2da285f4
+            let value = new NumericalValue(type, new BigNumber(asBigInt.toString(10)));
 
             assert.deepEqual(codec.encodeNested(value), Buffer.from(nested));
             assert.deepEqual(codec.encodeTopLevel(value), Buffer.from(topLevel));
@@ -118,13 +111,8 @@
         assert.deepEqual(decodedTopLevel, list);
     });
 
-<<<<<<< HEAD
     it("benchmark: should work well with large lists", async function() {
         let numItems = 2 ** 12;
-=======
-    it("benchmark: should work well with large vectors", async () => {
-        let numItems = 2**12;
->>>>>>> 2da285f4
         let codec = new BinaryCodec(new BinaryCodecConstraints({
             maxListLength: numItems,
             maxBufferLength: numItems * 4 + 4
@@ -166,28 +154,15 @@
             ]
         );
 
-<<<<<<< HEAD
         let fooStruct = new Struct(fooType, [
             new StructField(new BigUIntValue(Balance.eGLD(10).valueOf()), "ticket_price"),
             new StructField(new U32Value(0), "tickets_left"),
-            new StructField(new U64Value(BigInt("0x000000005fc2b9db")), "deadline"),
+            new StructField(new U64Value(new BigNumber("0x000000005fc2b9db")), "deadline"),
             new StructField(new U32Value(0xffffffff), "max_entries_per_user"),
             new StructField(new BytesValue(Buffer.from([0x64])), "prize_distribution"),
             new StructField(new List(new ListType(new AddressType()), []), "whitelist"),
             new StructField(new U32Value(9472), "current_ticket_number"),
-            new StructField(new BigUIntValue(BigInt("94720000000000000000000")), "prize_pool")
-=======
-        let fooType = new StructureType(fooDefinition);
-        let fooStructure = new Structure(fooType, [
-            new StructureField(new BigUIntValue(Balance.eGLD(10).valueOf()), "ticket_price"),
-            new StructureField(new U32Value(0), "tickets_left"),
-            new StructureField(new U64Value(new BigNumber("0x000000005fc2b9db")), "deadline"),
-            new StructureField(new U32Value(0xffffffff), "max_entries_per_user"),
-            new StructureField(new Vector([new U8Value(0x64)]), "prize_distribution"),
-            new StructureField(new Vector([]), "whitelist"),
-            new StructureField(new U32Value(9472), "current_ticket_number"),
-            new StructureField(new BigUIntValue(new BigNumber("94720000000000000000000")), "prize_pool")
->>>>>>> 2da285f4
+            new StructField(new BigUIntValue(new BigNumber("94720000000000000000000")), "prize_pool")
         ]);
 
         let encodedExpected = serialized("[00000008|8ac7230489e80000] [00000000] [000000005fc2b9db] [ffffffff] [00000001|64] [00000000] [00002500] [0000000a|140ec80fa7ee88000000]");
@@ -200,19 +175,11 @@
 
         let plainFoo = decoded.valueOf();
         assert.deepEqual(plainFoo, {
-<<<<<<< HEAD
-            ticket_price: BigInt("10000000000000000000"),
-            tickets_left: BigInt(0),
-            deadline: BigInt("0x000000005fc2b9db"),
-            max_entries_per_user: BigInt(0xffffffff),
-            prize_distribution: Buffer.from([0x64]),
-=======
             ticket_price: new BigNumber("10000000000000000000"),
             tickets_left: new BigNumber(0),
             deadline: new BigNumber("0x000000005fc2b9db", 16),
             max_entries_per_user: new BigNumber(0xffffffff),
-            prize_distribution: [new BigNumber(100)],
->>>>>>> 2da285f4
+            prize_distribution: Buffer.from([0x64]),
             whitelist: [],
             current_ticket_number: new BigNumber(9472),
             prize_pool: new BigNumber("94720000000000000000000")
