--- conflicted
+++ resolved
@@ -8,14 +8,10 @@
 import { AccountOnNetwork } from "../account";
 import { Balance } from "../balance";
 import * as errors from "../errors";
-<<<<<<< HEAD
 import { Query } from "../smartcontracts/query";
 import { QueryResponse } from "../smartcontracts/queryResponse";
 import { Hash } from "../hash";
-=======
-import { Query, QueryResponse } from "../smartcontracts/query";
 import { NetworkStatus } from "../networkStatus";
->>>>>>> ff9e4c5d
 
 /**
  * A mock {@link IProvider}, used for tests only.
@@ -33,24 +29,18 @@
         this.accounts = new Map<string, AccountOnNetwork>();
         this.transactions = new Map<string, TransactionOnNetwork>();
 
-<<<<<<< HEAD
-        this.accounts.set(MockProvider.AddressOfAlice.bech32(), new AccountOnNetwork({ nonce: new Nonce(0), balance: Balance.egld(1000) }));
-        this.accounts.set(MockProvider.AddressOfBob.bech32(), new AccountOnNetwork({ nonce: new Nonce(5), balance: Balance.egld(500) }));
-        this.accounts.set(MockProvider.AddressOfCarol.bech32(), new AccountOnNetwork({ nonce: new Nonce(42), balance: Balance.egld(300) }));
-=======
         this.accounts.set(
             MockProvider.AddressOfAlice.bech32(),
-            new AccountOnNetwork({ nonce: new Nonce(0), balance: Balance.eGLD(1000) })
+            new AccountOnNetwork({ nonce: new Nonce(0), balance: Balance.egld(1000) })
         );
         this.accounts.set(
             MockProvider.AddressOfBob.bech32(),
-            new AccountOnNetwork({ nonce: new Nonce(5), balance: Balance.eGLD(500) })
+            new AccountOnNetwork({ nonce: new Nonce(5), balance: Balance.egld(500) })
         );
         this.accounts.set(
             MockProvider.AddressOfCarol.bech32(),
-            new AccountOnNetwork({ nonce: new Nonce(42), balance: Balance.eGLD(300) })
+            new AccountOnNetwork({ nonce: new Nonce(42), balance: Balance.egld(300) })
         );
->>>>>>> ff9e4c5d
     }
 
     mockUpdateAccount(address: Address, mutate: (item: AccountOnNetwork) => void) {
@@ -71,7 +61,6 @@
         this.transactions.set(hash.toString(), item);
     }
 
-<<<<<<< HEAD
     mockQueryResponseOnFunction(functionName: string, response: QueryResponse) {
         let predicate = (query: Query) => query.func.name == functionName;
         this.queryResponders.push(new QueryResponder(predicate, response));
@@ -87,13 +76,6 @@
     }
 
     async mockTransactionTimelineByHash(hash: TransactionHash, timelinePoints: any[]): Promise<void> {
-=======
-    async mockTransactionTimeline(
-        transactionOrHash: Transaction | TransactionHash,
-        timelinePoints: any[]
-    ): Promise<void> {
-        let hash = transactionOrHash instanceof TransactionHash ? transactionOrHash : transactionOrHash.hash;
->>>>>>> ff9e4c5d
         let timeline = new AsyncTimer(`mock timeline of ${hash}`);
 
         await timeline.start(0);
@@ -128,26 +110,16 @@
     }
 
     async sendTransaction(transaction: Transaction): Promise<TransactionHash> {
-<<<<<<< HEAD
-        this.mockPutTransaction(transaction.getHash(), new TransactionOnNetwork({
-            nonce: transaction.getNonce(),
-            sender: transaction.getSender(),
-            receiver: transaction.getReceiver(),
-            data: transaction.getData(),
-            status: new TransactionStatus("pending")
-        }));
-=======
         this.mockPutTransaction(
-            transaction.hash,
+            transaction.getHash(),
             new TransactionOnNetwork({
-                nonce: transaction.nonce,
-                sender: transaction.sender,
-                receiver: transaction.receiver,
-                data: transaction.data,
-                status: new TransactionStatus("pending"),
+                nonce: transaction.getNonce(),
+                sender: transaction.getSender(),
+                receiver: transaction.getReceiver(),
+                data: transaction.getData(),
+                status: new TransactionStatus("pending")
             })
         );
->>>>>>> ff9e4c5d
 
         return transaction.getHash();
     }
@@ -177,7 +149,10 @@
     async getNetworkConfig(): Promise<NetworkConfig> {
         return new NetworkConfig();
     }
-<<<<<<< HEAD
+
+    async getNetworkStatus(): Promise<NetworkStatus> {
+        return new NetworkStatus();
+    }
 
     async queryContract(query: Query): Promise<QueryResponse> {
         for (const responder of this.queryResponders) {
@@ -185,11 +160,6 @@
                 return responder.response;
             }
         }
-=======
-    async getNetworkStatus(): Promise<NetworkStatus> {
-        return new NetworkStatus();
-    }
->>>>>>> ff9e4c5d
 
         return new QueryResponse();
     }
