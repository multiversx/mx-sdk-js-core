import { BigNumber } from "bignumber.js";
import { Address } from "./address";
import { Compatibility } from "./compatibility";
import { TRANSACTION_MIN_GAS_PRICE, TRANSACTION_OPTIONS_DEFAULT, TRANSACTION_VERSION_DEFAULT } from "./constants";
import * as errors from "./errors";
import { Hash } from "./hash";
import { IAddress, IChainID, IGasLimit, IGasPrice, INonce, IPlainTransactionObject, ISignature, ITransactionNext, ITransactionOptions, ITransactionPayload, ITransactionValue, ITransactionVersion } from "./interface";
import { INetworkConfig } from "./interfaceOfNetwork";
import { TransactionOptions, TransactionVersion } from "./networkParams";
import { ProtoSerializer } from "./proto";
import { Signature, interpretSignatureAsBuffer } from "./signature";
import { TransactionPayload } from "./transactionPayload";
import { guardNotEmpty } from "./utils";

const createTransactionHasher = require("blake2b");
const TRANSACTION_HASH_LENGTH = 32;

/**
 * An abstraction for creating, signing and broadcasting transactions.
 */
export class Transaction {
  /**
   * The nonce of the transaction (the account sequence number of the sender).
   */
  private nonce: INonce;

  /**
   * The value to transfer.
   */
  private value: ITransactionValue;

  /**
   * The address of the sender.
   */
  private sender: IAddress;

  /**
   * The address of the receiver.
   */
  private readonly receiver: IAddress;

  /**
   * The username of the sender.
   */
  private senderUsername: string;

  /** 
   * The username of the receiver.
   */
  private receiverUsername: string;

  /**
   * The gas price to be used.
   */
  private gasPrice: IGasPrice;

  /**
   * The maximum amount of gas to be consumed when processing the transaction.
   */
  private gasLimit: IGasLimit;

  /**
   * The payload of the transaction.
   */
  private readonly data: ITransactionPayload;

  /**
   * The chain ID of the Network (e.g. "1" for Mainnet).
   */
  private chainID: IChainID;

  /**
   * The version, required by the Network in order to correctly interpret the contents of the transaction.
   * @deprecated Use getVersion() and setVersion() instead.
   */
  version: TransactionVersion;

  /**
   * The options field, useful for describing different settings available for transactions
   * @deprecated Use getOptions() and setOptions() instead.
   */
  options: TransactionOptions;

  /**
   * The address of the guardian.
   */
  private guardian: IAddress;

  /**
   * The signature.
   */
  private signature: Buffer;

  /**
   * The signature of the guardian.
   */
  private guardianSignature: Buffer;

  /**
   * The transaction hash, also used as a transaction identifier.
   */
  private hash: TransactionHash;

  /**
   * Creates a new Transaction object.
   */
  public constructor({
    nonce,
    value,
    sender,
    receiver,
    senderUsername,
    receiverUsername,
    gasPrice,
    gasLimit,
    data,
    chainID,
    version,
    options,
    guardian,
  }: {
    nonce?: INonce;
    value?: ITransactionValue;
    sender: IAddress;
    receiver: IAddress;
    senderUsername?: string;
    receiverUsername?: string;
    gasPrice?: IGasPrice;
    gasLimit: IGasLimit;
    data?: ITransactionPayload;
    chainID: IChainID;
    version?: ITransactionVersion;
    options?: ITransactionOptions;
    guardian?: IAddress;
  }) {
    this.nonce = nonce || 0;
    this.value = value ? new BigNumber(value.toString()).toFixed(0) : 0;
    this.sender = sender;
    this.receiver = receiver;
    this.senderUsername = senderUsername || "";
    this.receiverUsername = receiverUsername || "";
    this.gasPrice = gasPrice || TRANSACTION_MIN_GAS_PRICE;
    this.gasLimit = gasLimit;
    this.data = data || new TransactionPayload();
    this.chainID = chainID;
    this.version = version ? new TransactionVersion(version.valueOf()) : TransactionVersion.withDefaultVersion();
    this.options = options ? new TransactionOptions(options.valueOf()) : TransactionOptions.withDefaultOptions();
    this.guardian = guardian || Address.empty();

    this.signature = Buffer.from([]);
    this.guardianSignature = Buffer.from([]);
    this.hash = TransactionHash.empty();
  }

  getNonce(): INonce {
    return this.nonce;
  }

  /**
   * Sets the account sequence number of the sender. Must be done prior signing.
   */
  setNonce(nonce: INonce) {
    this.nonce = nonce;
  }

  getValue(): ITransactionValue {
    return this.value;
  }

  setValue(value: ITransactionValue) {
    this.value = value;
  }

  getSender(): IAddress {
    return this.sender;
  }

  setSender(sender: IAddress) {
    this.sender = sender;
  }

  getReceiver(): IAddress {
    return this.receiver;
  }

  getSenderUsername(): string {
    return this.senderUsername;
  }

  setSenderUsername(senderUsername: string) {
    this.senderUsername = senderUsername;
  }

  getReceiverUsername(): string {
    return this.receiverUsername;
  }

  setReceiverUsername(receiverUsername: string) {
    this.receiverUsername = receiverUsername;
  }

  getGuardian(): IAddress {
    return this.guardian;
  }

  getGasPrice(): IGasPrice {
    return this.gasPrice;
  }

  setGasPrice(gasPrice: IGasPrice) {
    this.gasPrice = gasPrice;
  }

  getGasLimit(): IGasLimit {
    return this.gasLimit;
  }

  setGasLimit(gasLimit: IGasLimit) {
    this.gasLimit = gasLimit;
  }

  getData(): ITransactionPayload {
    return this.data;
  }

  getChainID(): IChainID {
    return this.chainID;
  }

  setChainID(chainID: IChainID) {
    this.chainID = chainID;
  }

  getVersion(): TransactionVersion {
    return this.version;
  }

  setVersion(version: ITransactionVersion) {
    this.version = new TransactionVersion(version.valueOf());
  }

  getOptions(): TransactionOptions {
    // Make sure that "sdk-core v12" is compatible (for a while) with (older) libraries that were previously setting the (soon to be private) "options" field directly,
    // instead of using the "setOptions()" method.
    const options = new TransactionOptions(this.options.valueOf());
    return options;
  }

  setOptions(options: ITransactionOptions) {
    this.options = new TransactionOptions(options.valueOf());
  }

  getSignature(): Buffer {
    return this.signature;
  }

  getGuardianSignature(): Buffer {
    return this.guardianSignature;
  }

  setGuardian(guardian: IAddress) {
    this.guardian = guardian;
  }

  getHash(): TransactionHash {
    guardNotEmpty(this.hash, "hash");
    return this.hash;
  }

  /**
   * Serializes a transaction to a sequence of bytes, ready to be signed.
   * This function is called internally by signers.
   */
  serializeForSigning(): Buffer {
    // TODO: for appropriate tx.version, interpret tx.options accordingly and sign using the content / data hash
    let plain = this.toPlainObject();
    // Make sure we never sign the transaction with another signature set up (useful when using the same method for verification)
    if (plain.signature) {
      delete plain.signature;
    }

    if (plain.guardianSignature) {
      delete plain.guardianSignature;
    }

    if (!plain.guardian) {
      delete plain.guardian
    }

    let serialized = JSON.stringify(plain);

    return Buffer.from(serialized);
  }

  /**
   * Checks the integrity of the guarded transaction
   */
  isGuardedTransaction(): boolean {
    const hasGuardian = this.guardian.bech32().length > 0;
    const hasGuardianSignature = this.guardianSignature.length > 0;
    return this.getOptions().isWithGuardian() && hasGuardian && hasGuardianSignature;
  }

  /**
   * Converts the transaction object into a ready-to-serialize, plain JavaScript object.
   * This function is called internally within the signing procedure.
   */
  toPlainObject(): IPlainTransactionObject {
    const plainObject = {
      nonce: this.nonce.valueOf(),
      value: this.value.toString(),
      receiver: this.receiver.bech32(),
      sender: this.sender.bech32(),
      senderUsername: this.senderUsername ? Buffer.from(this.senderUsername).toString("base64") : undefined,
      receiverUsername: this.receiverUsername ? Buffer.from(this.receiverUsername).toString("base64") : undefined,
      gasPrice: this.gasPrice.valueOf(),
      gasLimit: this.gasLimit.valueOf(),
      data: this.data.length() == 0 ? undefined : this.data.encoded(),
      chainID: this.chainID.valueOf(),
      version: this.getVersion().valueOf(),
      options: this.getOptions().valueOf() == 0 ? undefined : this.getOptions().valueOf(),
      guardian: this.guardian?.bech32() ? (this.guardian.bech32() == "" ? undefined : this.guardian.bech32()) : undefined,
      signature: this.signature.toString("hex") ? this.signature.toString("hex") : undefined,
      guardianSignature: this.guardianSignature.toString("hex") ? this.guardianSignature.toString("hex") : undefined,
    };

    Compatibility.guardAddressIsSetAndNonZero(new Address(plainObject.sender), "'sender' of transaction", "pass the actual sender to the Transaction constructor")

    return plainObject;
  }

  /**
   * Converts a plain object transaction into a Transaction Object.
   *
   * @param plainObjectTransaction Raw data of a transaction, usually obtained by calling toPlainObject()
   */
  static fromPlainObject(plainObjectTransaction: IPlainTransactionObject): Transaction {
    const tx = new Transaction({
      nonce: Number(plainObjectTransaction.nonce),
      value: new BigNumber(plainObjectTransaction.value).toFixed(0),
      receiver: Address.fromString(plainObjectTransaction.receiver),
      receiverUsername: plainObjectTransaction.receiverUsername ? Buffer.from(plainObjectTransaction.receiverUsername, "base64").toString() : undefined,
      sender: Address.fromString(plainObjectTransaction.sender),
      senderUsername: plainObjectTransaction.senderUsername ? Buffer.from(plainObjectTransaction.senderUsername, "base64").toString() : undefined,
      guardian: plainObjectTransaction.guardian ? Address.fromString(plainObjectTransaction.guardian) : undefined,
      gasPrice: Number(plainObjectTransaction.gasPrice),
      gasLimit: Number(plainObjectTransaction.gasLimit),
      data: new TransactionPayload(Buffer.from(plainObjectTransaction.data || "", "base64")),
      chainID: String(plainObjectTransaction.chainID),
      version: new TransactionVersion(plainObjectTransaction.version),
      options: plainObjectTransaction.options != null ? new TransactionOptions(plainObjectTransaction.options) : undefined
    });

    if (plainObjectTransaction.signature) {
      tx.applySignature(
        new Signature(plainObjectTransaction.signature),
      );
    }

    if (plainObjectTransaction.guardianSignature) {
      tx.applyGuardianSignature(
        new Signature(plainObjectTransaction.guardianSignature)
      );
    }

    return tx;
  }

  /**
   * Applies the signature on the transaction.
   *
   * @param signature The signature, as computed by a signer.
   */
  applySignature(signature: ISignature | Uint8Array) {
    this.signature = interpretSignatureAsBuffer(signature);
    this.hash = TransactionHash.compute(this);
  }

  /**
   * Applies the guardian signature on the transaction.
   *
   * @param guardianSignature The signature, as computed by a signer.
   */
  applyGuardianSignature(guardianSignature: ISignature | Uint8Array) {
    this.guardianSignature = interpretSignatureAsBuffer(guardianSignature);
    this.hash = TransactionHash.compute(this);
  }

  /**
   * Converts a transaction to a ready-to-broadcast object.
   * Called internally by the network provider.
   */
  toSendable(): any {
    return this.toPlainObject();
  }

  /**
   * Computes the current transaction fee based on the {@link NetworkConfig} and transaction properties
   * @param networkConfig {@link NetworkConfig}
   */
  computeFee(networkConfig: INetworkConfig): BigNumber {
    let moveBalanceGas =
      networkConfig.MinGasLimit.valueOf() +
      this.data.length() * networkConfig.GasPerDataByte.valueOf();
    if (moveBalanceGas > this.gasLimit.valueOf()) {
      throw new errors.ErrNotEnoughGas(this.gasLimit.valueOf());
    }

    let gasPrice = new BigNumber(this.gasPrice.valueOf());
    let feeForMove = new BigNumber(moveBalanceGas).multipliedBy(gasPrice);
    if (moveBalanceGas === this.gasLimit.valueOf()) {
      return feeForMove;
    }

    let diff = new BigNumber(this.gasLimit.valueOf() - moveBalanceGas);
    let modifiedGasPrice = gasPrice.multipliedBy(
      new BigNumber(networkConfig.GasPriceModifier.valueOf())
    );
    let processingFee = diff.multipliedBy(modifiedGasPrice);

    return feeForMove.plus(processingFee);
  }

  /**
   * Creates a new Transaction object from a TransactionNext object.
   */
  static fromTransactionNext(transaction: ITransactionNext): Transaction {
    const tx = new Transaction({
      sender: Address.fromBech32(transaction.sender),
      receiver: Address.fromBech32(transaction.receiver),
      gasLimit: Number(transaction.gasLimit),
      chainID: transaction.chainID,
      value: new BigNumber(transaction.value.toString()).toFixed(0),
      data: new TransactionPayload(Buffer.from(transaction.data)),
      nonce: Number(transaction.nonce),
      gasPrice: Number(transaction.gasPrice),
      receiverUsername: transaction.receiverUsername,
      senderUsername: transaction.senderUsername,
      options: transaction.options,
      version: transaction.version
    });

    if (transaction.guardian) {
      tx.guardian = Address.fromBech32(transaction.guardian)
    }

    if (transaction.signature.length) {
      tx.applySignature(transaction.signature);
    }

    if (transaction.guardianSignature.length) {
      tx.applyGuardianSignature(transaction.guardianSignature);
    }

    return tx;
  }
}

/**
 * An abstraction for handling and computing transaction hashes.
 */
export class TransactionHash extends Hash {
  constructor(hash: string) {
    super(hash);
  }

  /**
   * Computes the hash of a transaction.
   */
  static compute(transaction: Transaction): TransactionHash {
    let serializer = new ProtoSerializer();
    let buffer = serializer.serializeTransaction(transaction);
    let hash = createTransactionHasher(TRANSACTION_HASH_LENGTH)
      .update(buffer)
      .digest("hex");
    return new TransactionHash(hash);
  }
}

/**
 * An abstraction for creating, signing and broadcasting transactions.
 * Will replace the {@link Transaction} class in the future.
 */
export class TransactionNext {
  /**
   * The nonce of the transaction (the account sequence number of the sender).
   */
  public nonce: bigint;

  /**
   * The value to transfer.
   */
  public value: bigint;

  /**
   * The address of the sender.
   */
  public sender: string;

  /**
   * The address of the receiver.
   */
  public receiver: string;

  /**
   * The username of the sender.
   */
  public senderUsername: string;

  /** 
   * The username of the receiver.
   */
  public receiverUsername: string;

  /**
   * The gas price to be used.
   */
  public gasPrice: bigint;

  /**
   * The maximum amount of gas to be consumed when processing the transaction.
   */
  public gasLimit: bigint;

  /**
   * The payload of the transaction.
   */
  public data: Uint8Array;

  /**
   * The chain ID of the Network (e.g. "1" for Mainnet).
   */
  public chainID: string;

  /**
   * The version, required by the Network in order to correctly interpret the contents of the transaction.
   */
  public version: number;

  /**
   * The options field of the transactions.
   */
  public options: number;

  /**
   * The address of the guardian.
   */
  public guardian: string;

  /**
   * The signature.
   */
  public signature: Uint8Array;

  /**
   * The signature of the guardian.
   */
  public guardianSignature: Uint8Array;

  /**
   * Creates a new Transaction object.
   */
<<<<<<< HEAD
    public constructor(init: Partial<TransactionNext>) {
      this.nonce = 0;
      this.value = new BigNumber(0);
      this.sender = "";
      this.receiver = "";
      this.senderUsername = "";
      this.receiverUsername = "";
      this.gasPrice = new BigNumber(TRANSACTION_MIN_GAS_PRICE);
      this.gasLimit = 0;
      this.data = new Uint8Array();
      this.chainID = "";
      this.version = TRANSACTION_VERSION_DEFAULT;
      this.options = TRANSACTION_OPTIONS_DEFAULT;
      this.guardian = "";
=======
    public constructor({
      sender,
      receiver,
      gasLimit,
      chainID,
      nonce,
      value,
      senderUsername,
      receiverUsername,
      gasPrice,
      data,
      version,
      options,
      guardian,
    }: {
      nonce?: bigint;
      value?: bigint;
      sender: string;
      receiver: string;
      senderUsername?: string;
      receiverUsername?: string;
      gasPrice?: bigint;
      gasLimit: bigint;
      data?: Uint8Array;
      chainID: string;
      version?: number;
      options?: number;
      guardian?: string;
    }) {
      this.nonce = nonce || 0n;
      this.value = value || 0n;
      this.sender = sender;
      this.receiver = receiver;
      this.senderUsername = senderUsername || "";
      this.receiverUsername = receiverUsername || "";
      this.gasPrice = gasPrice || BigInt(TRANSACTION_MIN_GAS_PRICE);
      this.gasLimit = gasLimit;
      this.data = data || new Uint8Array();
      this.chainID = chainID;
      this.version = version || TRANSACTION_VERSION_DEFAULT;
      this.options = options || TRANSACTION_OPTIONS_DEFAULT;
      this.guardian = guardian || "";
>>>>>>> 495dcb7d
  
      this.signature = new Uint8Array();
      this.guardianSignature = new Uint8Array();

      Object.assign(this, init);
    }
}

/**
 * An utilitary class meant to work together with the {@link TransactionNext} class.
 */
export class TransactionComputer {
  constructor() { }

  computeTransactionFee(transaction: ITransactionNext, networkConfig: INetworkConfig): bigint {
    const moveBalanceGas = BigInt(
      networkConfig.MinGasLimit + transaction.data.length * networkConfig.GasPerDataByte);
    if (moveBalanceGas > transaction.gasLimit) {
      throw new errors.ErrNotEnoughGas(parseInt(transaction.gasLimit.toString(), 10));
    }

    const gasPrice = transaction.gasPrice;
    const feeForMove = moveBalanceGas * gasPrice;
    if (moveBalanceGas === transaction.gasLimit) {
      return feeForMove;
    }

    const diff = transaction.gasLimit - moveBalanceGas;
    const modifiedGasPrice = BigInt(new BigNumber(gasPrice.toString()).multipliedBy(new BigNumber(networkConfig.GasPriceModifier)).toFixed(0));
    const processingFee = diff * modifiedGasPrice;

    return feeForMove + processingFee;
  }

  computeBytesForSigning(transaction: ITransactionNext): Uint8Array {
    const plainTransaction = this.toPlainObject(transaction);

    if (plainTransaction.signature) {
      delete plainTransaction.signature;
    }

    if (plainTransaction.guardianSignature) {
      delete plainTransaction.guardianSignature;
    }

    if (!plainTransaction.guardian) {
      delete plainTransaction.guardian
    }

    const serialized = JSON.stringify(plainTransaction);

    return Buffer.from(serialized);
  }

  computeTransactionHash(transaction: ITransactionNext): Uint8Array {
    let serializer = new ProtoSerializer();

    const tx = Transaction.fromTransactionNext(transaction);
    const buffer = serializer.serializeTransaction(tx);
    const hash = createTransactionHasher(TRANSACTION_HASH_LENGTH)
      .update(buffer)
      .digest("hex");

    return Buffer.from(hash, "hex");
  }

  private toPlainObject(transaction: ITransactionNext) {
    return {
      nonce: Number(transaction.nonce),
      value: transaction.value.toString(),
      receiver: transaction.receiver,
      sender: transaction.sender,
      senderUsername: transaction.senderUsername ? Buffer.from(transaction.senderUsername).toString("base64") : undefined,
      receiverUsername: transaction.receiverUsername ? Buffer.from(transaction.receiverUsername).toString("base64") : undefined,
      gasPrice: Number(transaction.gasPrice),
      gasLimit: Number(transaction.gasLimit),
      data: transaction.data && transaction.data.length === 0 ? undefined : Buffer.from(transaction.data).toString("base64"),
      chainID: transaction.chainID,
      version: transaction.version,
      options: transaction.options ? transaction.options : undefined,
      guardian: transaction.guardian ? transaction.guardian : undefined,
      signature: transaction.signature.length == 0 ? undefined : Buffer.from(transaction.signature).toString("hex"),
      guardianSignature: transaction.guardianSignature.length == 0 ? undefined : Buffer.from(transaction.guardianSignature).toString("hex")
    }
  }

}<|MERGE_RESOLUTION|>--- conflicted
+++ resolved
@@ -4,7 +4,20 @@
 import { TRANSACTION_MIN_GAS_PRICE, TRANSACTION_OPTIONS_DEFAULT, TRANSACTION_VERSION_DEFAULT } from "./constants";
 import * as errors from "./errors";
 import { Hash } from "./hash";
-import { IAddress, IChainID, IGasLimit, IGasPrice, INonce, IPlainTransactionObject, ISignature, ITransactionNext, ITransactionOptions, ITransactionPayload, ITransactionValue, ITransactionVersion } from "./interface";
+import {
+    IAddress,
+    IChainID,
+    IGasLimit,
+    IGasPrice,
+    INonce,
+    IPlainTransactionObject,
+    ISignature,
+    ITransactionNext,
+    ITransactionOptions,
+    ITransactionPayload,
+    ITransactionValue,
+    ITransactionVersion,
+} from "./interface";
 import { INetworkConfig } from "./interfaceOfNetwork";
 import { TransactionOptions, TransactionVersion } from "./networkParams";
 import { ProtoSerializer } from "./proto";
@@ -19,462 +32,470 @@
  * An abstraction for creating, signing and broadcasting transactions.
  */
 export class Transaction {
-  /**
-   * The nonce of the transaction (the account sequence number of the sender).
-   */
-  private nonce: INonce;
-
-  /**
-   * The value to transfer.
-   */
-  private value: ITransactionValue;
-
-  /**
-   * The address of the sender.
-   */
-  private sender: IAddress;
-
-  /**
-   * The address of the receiver.
-   */
-  private readonly receiver: IAddress;
-
-  /**
-   * The username of the sender.
-   */
-  private senderUsername: string;
-
-  /** 
-   * The username of the receiver.
-   */
-  private receiverUsername: string;
-
-  /**
-   * The gas price to be used.
-   */
-  private gasPrice: IGasPrice;
-
-  /**
-   * The maximum amount of gas to be consumed when processing the transaction.
-   */
-  private gasLimit: IGasLimit;
-
-  /**
-   * The payload of the transaction.
-   */
-  private readonly data: ITransactionPayload;
-
-  /**
-   * The chain ID of the Network (e.g. "1" for Mainnet).
-   */
-  private chainID: IChainID;
-
-  /**
-   * The version, required by the Network in order to correctly interpret the contents of the transaction.
-   * @deprecated Use getVersion() and setVersion() instead.
-   */
-  version: TransactionVersion;
-
-  /**
-   * The options field, useful for describing different settings available for transactions
-   * @deprecated Use getOptions() and setOptions() instead.
-   */
-  options: TransactionOptions;
-
-  /**
-   * The address of the guardian.
-   */
-  private guardian: IAddress;
-
-  /**
-   * The signature.
-   */
-  private signature: Buffer;
-
-  /**
-   * The signature of the guardian.
-   */
-  private guardianSignature: Buffer;
-
-  /**
-   * The transaction hash, also used as a transaction identifier.
-   */
-  private hash: TransactionHash;
-
-  /**
-   * Creates a new Transaction object.
-   */
-  public constructor({
-    nonce,
-    value,
-    sender,
-    receiver,
-    senderUsername,
-    receiverUsername,
-    gasPrice,
-    gasLimit,
-    data,
-    chainID,
-    version,
-    options,
-    guardian,
-  }: {
-    nonce?: INonce;
-    value?: ITransactionValue;
-    sender: IAddress;
-    receiver: IAddress;
-    senderUsername?: string;
-    receiverUsername?: string;
-    gasPrice?: IGasPrice;
-    gasLimit: IGasLimit;
-    data?: ITransactionPayload;
-    chainID: IChainID;
-    version?: ITransactionVersion;
-    options?: ITransactionOptions;
-    guardian?: IAddress;
-  }) {
-    this.nonce = nonce || 0;
-    this.value = value ? new BigNumber(value.toString()).toFixed(0) : 0;
-    this.sender = sender;
-    this.receiver = receiver;
-    this.senderUsername = senderUsername || "";
-    this.receiverUsername = receiverUsername || "";
-    this.gasPrice = gasPrice || TRANSACTION_MIN_GAS_PRICE;
-    this.gasLimit = gasLimit;
-    this.data = data || new TransactionPayload();
-    this.chainID = chainID;
-    this.version = version ? new TransactionVersion(version.valueOf()) : TransactionVersion.withDefaultVersion();
-    this.options = options ? new TransactionOptions(options.valueOf()) : TransactionOptions.withDefaultOptions();
-    this.guardian = guardian || Address.empty();
-
-    this.signature = Buffer.from([]);
-    this.guardianSignature = Buffer.from([]);
-    this.hash = TransactionHash.empty();
-  }
-
-  getNonce(): INonce {
-    return this.nonce;
-  }
-
-  /**
-   * Sets the account sequence number of the sender. Must be done prior signing.
-   */
-  setNonce(nonce: INonce) {
-    this.nonce = nonce;
-  }
-
-  getValue(): ITransactionValue {
-    return this.value;
-  }
-
-  setValue(value: ITransactionValue) {
-    this.value = value;
-  }
-
-  getSender(): IAddress {
-    return this.sender;
-  }
-
-  setSender(sender: IAddress) {
-    this.sender = sender;
-  }
-
-  getReceiver(): IAddress {
-    return this.receiver;
-  }
-
-  getSenderUsername(): string {
-    return this.senderUsername;
-  }
-
-  setSenderUsername(senderUsername: string) {
-    this.senderUsername = senderUsername;
-  }
-
-  getReceiverUsername(): string {
-    return this.receiverUsername;
-  }
-
-  setReceiverUsername(receiverUsername: string) {
-    this.receiverUsername = receiverUsername;
-  }
-
-  getGuardian(): IAddress {
-    return this.guardian;
-  }
-
-  getGasPrice(): IGasPrice {
-    return this.gasPrice;
-  }
-
-  setGasPrice(gasPrice: IGasPrice) {
-    this.gasPrice = gasPrice;
-  }
-
-  getGasLimit(): IGasLimit {
-    return this.gasLimit;
-  }
-
-  setGasLimit(gasLimit: IGasLimit) {
-    this.gasLimit = gasLimit;
-  }
-
-  getData(): ITransactionPayload {
-    return this.data;
-  }
-
-  getChainID(): IChainID {
-    return this.chainID;
-  }
-
-  setChainID(chainID: IChainID) {
-    this.chainID = chainID;
-  }
-
-  getVersion(): TransactionVersion {
-    return this.version;
-  }
-
-  setVersion(version: ITransactionVersion) {
-    this.version = new TransactionVersion(version.valueOf());
-  }
-
-  getOptions(): TransactionOptions {
-    // Make sure that "sdk-core v12" is compatible (for a while) with (older) libraries that were previously setting the (soon to be private) "options" field directly,
-    // instead of using the "setOptions()" method.
-    const options = new TransactionOptions(this.options.valueOf());
-    return options;
-  }
-
-  setOptions(options: ITransactionOptions) {
-    this.options = new TransactionOptions(options.valueOf());
-  }
-
-  getSignature(): Buffer {
-    return this.signature;
-  }
-
-  getGuardianSignature(): Buffer {
-    return this.guardianSignature;
-  }
-
-  setGuardian(guardian: IAddress) {
-    this.guardian = guardian;
-  }
-
-  getHash(): TransactionHash {
-    guardNotEmpty(this.hash, "hash");
-    return this.hash;
-  }
-
-  /**
-   * Serializes a transaction to a sequence of bytes, ready to be signed.
-   * This function is called internally by signers.
-   */
-  serializeForSigning(): Buffer {
-    // TODO: for appropriate tx.version, interpret tx.options accordingly and sign using the content / data hash
-    let plain = this.toPlainObject();
-    // Make sure we never sign the transaction with another signature set up (useful when using the same method for verification)
-    if (plain.signature) {
-      delete plain.signature;
-    }
-
-    if (plain.guardianSignature) {
-      delete plain.guardianSignature;
-    }
-
-    if (!plain.guardian) {
-      delete plain.guardian
-    }
-
-    let serialized = JSON.stringify(plain);
-
-    return Buffer.from(serialized);
-  }
-
-  /**
-   * Checks the integrity of the guarded transaction
-   */
-  isGuardedTransaction(): boolean {
-    const hasGuardian = this.guardian.bech32().length > 0;
-    const hasGuardianSignature = this.guardianSignature.length > 0;
-    return this.getOptions().isWithGuardian() && hasGuardian && hasGuardianSignature;
-  }
-
-  /**
-   * Converts the transaction object into a ready-to-serialize, plain JavaScript object.
-   * This function is called internally within the signing procedure.
-   */
-  toPlainObject(): IPlainTransactionObject {
-    const plainObject = {
-      nonce: this.nonce.valueOf(),
-      value: this.value.toString(),
-      receiver: this.receiver.bech32(),
-      sender: this.sender.bech32(),
-      senderUsername: this.senderUsername ? Buffer.from(this.senderUsername).toString("base64") : undefined,
-      receiverUsername: this.receiverUsername ? Buffer.from(this.receiverUsername).toString("base64") : undefined,
-      gasPrice: this.gasPrice.valueOf(),
-      gasLimit: this.gasLimit.valueOf(),
-      data: this.data.length() == 0 ? undefined : this.data.encoded(),
-      chainID: this.chainID.valueOf(),
-      version: this.getVersion().valueOf(),
-      options: this.getOptions().valueOf() == 0 ? undefined : this.getOptions().valueOf(),
-      guardian: this.guardian?.bech32() ? (this.guardian.bech32() == "" ? undefined : this.guardian.bech32()) : undefined,
-      signature: this.signature.toString("hex") ? this.signature.toString("hex") : undefined,
-      guardianSignature: this.guardianSignature.toString("hex") ? this.guardianSignature.toString("hex") : undefined,
-    };
-
-    Compatibility.guardAddressIsSetAndNonZero(new Address(plainObject.sender), "'sender' of transaction", "pass the actual sender to the Transaction constructor")
-
-    return plainObject;
-  }
-
-  /**
-   * Converts a plain object transaction into a Transaction Object.
-   *
-   * @param plainObjectTransaction Raw data of a transaction, usually obtained by calling toPlainObject()
-   */
-  static fromPlainObject(plainObjectTransaction: IPlainTransactionObject): Transaction {
-    const tx = new Transaction({
-      nonce: Number(plainObjectTransaction.nonce),
-      value: new BigNumber(plainObjectTransaction.value).toFixed(0),
-      receiver: Address.fromString(plainObjectTransaction.receiver),
-      receiverUsername: plainObjectTransaction.receiverUsername ? Buffer.from(plainObjectTransaction.receiverUsername, "base64").toString() : undefined,
-      sender: Address.fromString(plainObjectTransaction.sender),
-      senderUsername: plainObjectTransaction.senderUsername ? Buffer.from(plainObjectTransaction.senderUsername, "base64").toString() : undefined,
-      guardian: plainObjectTransaction.guardian ? Address.fromString(plainObjectTransaction.guardian) : undefined,
-      gasPrice: Number(plainObjectTransaction.gasPrice),
-      gasLimit: Number(plainObjectTransaction.gasLimit),
-      data: new TransactionPayload(Buffer.from(plainObjectTransaction.data || "", "base64")),
-      chainID: String(plainObjectTransaction.chainID),
-      version: new TransactionVersion(plainObjectTransaction.version),
-      options: plainObjectTransaction.options != null ? new TransactionOptions(plainObjectTransaction.options) : undefined
-    });
-
-    if (plainObjectTransaction.signature) {
-      tx.applySignature(
-        new Signature(plainObjectTransaction.signature),
-      );
-    }
-
-    if (plainObjectTransaction.guardianSignature) {
-      tx.applyGuardianSignature(
-        new Signature(plainObjectTransaction.guardianSignature)
-      );
-    }
-
-    return tx;
-  }
-
-  /**
-   * Applies the signature on the transaction.
-   *
-   * @param signature The signature, as computed by a signer.
-   */
-  applySignature(signature: ISignature | Uint8Array) {
-    this.signature = interpretSignatureAsBuffer(signature);
-    this.hash = TransactionHash.compute(this);
-  }
-
-  /**
-   * Applies the guardian signature on the transaction.
-   *
-   * @param guardianSignature The signature, as computed by a signer.
-   */
-  applyGuardianSignature(guardianSignature: ISignature | Uint8Array) {
-    this.guardianSignature = interpretSignatureAsBuffer(guardianSignature);
-    this.hash = TransactionHash.compute(this);
-  }
-
-  /**
-   * Converts a transaction to a ready-to-broadcast object.
-   * Called internally by the network provider.
-   */
-  toSendable(): any {
-    return this.toPlainObject();
-  }
-
-  /**
-   * Computes the current transaction fee based on the {@link NetworkConfig} and transaction properties
-   * @param networkConfig {@link NetworkConfig}
-   */
-  computeFee(networkConfig: INetworkConfig): BigNumber {
-    let moveBalanceGas =
-      networkConfig.MinGasLimit.valueOf() +
-      this.data.length() * networkConfig.GasPerDataByte.valueOf();
-    if (moveBalanceGas > this.gasLimit.valueOf()) {
-      throw new errors.ErrNotEnoughGas(this.gasLimit.valueOf());
-    }
-
-    let gasPrice = new BigNumber(this.gasPrice.valueOf());
-    let feeForMove = new BigNumber(moveBalanceGas).multipliedBy(gasPrice);
-    if (moveBalanceGas === this.gasLimit.valueOf()) {
-      return feeForMove;
-    }
-
-    let diff = new BigNumber(this.gasLimit.valueOf() - moveBalanceGas);
-    let modifiedGasPrice = gasPrice.multipliedBy(
-      new BigNumber(networkConfig.GasPriceModifier.valueOf())
-    );
-    let processingFee = diff.multipliedBy(modifiedGasPrice);
-
-    return feeForMove.plus(processingFee);
-  }
-
-  /**
-   * Creates a new Transaction object from a TransactionNext object.
-   */
-  static fromTransactionNext(transaction: ITransactionNext): Transaction {
-    const tx = new Transaction({
-      sender: Address.fromBech32(transaction.sender),
-      receiver: Address.fromBech32(transaction.receiver),
-      gasLimit: Number(transaction.gasLimit),
-      chainID: transaction.chainID,
-      value: new BigNumber(transaction.value.toString()).toFixed(0),
-      data: new TransactionPayload(Buffer.from(transaction.data)),
-      nonce: Number(transaction.nonce),
-      gasPrice: Number(transaction.gasPrice),
-      receiverUsername: transaction.receiverUsername,
-      senderUsername: transaction.senderUsername,
-      options: transaction.options,
-      version: transaction.version
-    });
-
-    if (transaction.guardian) {
-      tx.guardian = Address.fromBech32(transaction.guardian)
-    }
-
-    if (transaction.signature.length) {
-      tx.applySignature(transaction.signature);
-    }
-
-    if (transaction.guardianSignature.length) {
-      tx.applyGuardianSignature(transaction.guardianSignature);
-    }
-
-    return tx;
-  }
+    /**
+     * The nonce of the transaction (the account sequence number of the sender).
+     */
+    private nonce: INonce;
+
+    /**
+     * The value to transfer.
+     */
+    private value: ITransactionValue;
+
+    /**
+     * The address of the sender.
+     */
+    private sender: IAddress;
+
+    /**
+     * The address of the receiver.
+     */
+    private readonly receiver: IAddress;
+
+    /**
+     * The username of the sender.
+     */
+    private senderUsername: string;
+
+    /**
+     * The username of the receiver.
+     */
+    private receiverUsername: string;
+
+    /**
+     * The gas price to be used.
+     */
+    private gasPrice: IGasPrice;
+
+    /**
+     * The maximum amount of gas to be consumed when processing the transaction.
+     */
+    private gasLimit: IGasLimit;
+
+    /**
+     * The payload of the transaction.
+     */
+    private readonly data: ITransactionPayload;
+
+    /**
+     * The chain ID of the Network (e.g. "1" for Mainnet).
+     */
+    private chainID: IChainID;
+
+    /**
+     * The version, required by the Network in order to correctly interpret the contents of the transaction.
+     * @deprecated Use getVersion() and setVersion() instead.
+     */
+    version: TransactionVersion;
+
+    /**
+     * The options field, useful for describing different settings available for transactions
+     * @deprecated Use getOptions() and setOptions() instead.
+     */
+    options: TransactionOptions;
+
+    /**
+     * The address of the guardian.
+     */
+    private guardian: IAddress;
+
+    /**
+     * The signature.
+     */
+    private signature: Buffer;
+
+    /**
+     * The signature of the guardian.
+     */
+    private guardianSignature: Buffer;
+
+    /**
+     * The transaction hash, also used as a transaction identifier.
+     */
+    private hash: TransactionHash;
+
+    /**
+     * Creates a new Transaction object.
+     */
+    public constructor({
+        nonce,
+        value,
+        sender,
+        receiver,
+        senderUsername,
+        receiverUsername,
+        gasPrice,
+        gasLimit,
+        data,
+        chainID,
+        version,
+        options,
+        guardian,
+    }: {
+        nonce?: INonce;
+        value?: ITransactionValue;
+        sender: IAddress;
+        receiver: IAddress;
+        senderUsername?: string;
+        receiverUsername?: string;
+        gasPrice?: IGasPrice;
+        gasLimit: IGasLimit;
+        data?: ITransactionPayload;
+        chainID: IChainID;
+        version?: ITransactionVersion;
+        options?: ITransactionOptions;
+        guardian?: IAddress;
+    }) {
+        this.nonce = nonce || 0;
+        this.value = value ? new BigNumber(value.toString()).toFixed(0) : 0;
+        this.sender = sender;
+        this.receiver = receiver;
+        this.senderUsername = senderUsername || "";
+        this.receiverUsername = receiverUsername || "";
+        this.gasPrice = gasPrice || TRANSACTION_MIN_GAS_PRICE;
+        this.gasLimit = gasLimit;
+        this.data = data || new TransactionPayload();
+        this.chainID = chainID;
+        this.version = version ? new TransactionVersion(version.valueOf()) : TransactionVersion.withDefaultVersion();
+        this.options = options ? new TransactionOptions(options.valueOf()) : TransactionOptions.withDefaultOptions();
+        this.guardian = guardian || Address.empty();
+
+        this.signature = Buffer.from([]);
+        this.guardianSignature = Buffer.from([]);
+        this.hash = TransactionHash.empty();
+    }
+
+    getNonce(): INonce {
+        return this.nonce;
+    }
+
+    /**
+     * Sets the account sequence number of the sender. Must be done prior signing.
+     */
+    setNonce(nonce: INonce) {
+        this.nonce = nonce;
+    }
+
+    getValue(): ITransactionValue {
+        return this.value;
+    }
+
+    setValue(value: ITransactionValue) {
+        this.value = value;
+    }
+
+    getSender(): IAddress {
+        return this.sender;
+    }
+
+    setSender(sender: IAddress) {
+        this.sender = sender;
+    }
+
+    getReceiver(): IAddress {
+        return this.receiver;
+    }
+
+    getSenderUsername(): string {
+        return this.senderUsername;
+    }
+
+    setSenderUsername(senderUsername: string) {
+        this.senderUsername = senderUsername;
+    }
+
+    getReceiverUsername(): string {
+        return this.receiverUsername;
+    }
+
+    setReceiverUsername(receiverUsername: string) {
+        this.receiverUsername = receiverUsername;
+    }
+
+    getGuardian(): IAddress {
+        return this.guardian;
+    }
+
+    getGasPrice(): IGasPrice {
+        return this.gasPrice;
+    }
+
+    setGasPrice(gasPrice: IGasPrice) {
+        this.gasPrice = gasPrice;
+    }
+
+    getGasLimit(): IGasLimit {
+        return this.gasLimit;
+    }
+
+    setGasLimit(gasLimit: IGasLimit) {
+        this.gasLimit = gasLimit;
+    }
+
+    getData(): ITransactionPayload {
+        return this.data;
+    }
+
+    getChainID(): IChainID {
+        return this.chainID;
+    }
+
+    setChainID(chainID: IChainID) {
+        this.chainID = chainID;
+    }
+
+    getVersion(): TransactionVersion {
+        return this.version;
+    }
+
+    setVersion(version: ITransactionVersion) {
+        this.version = new TransactionVersion(version.valueOf());
+    }
+
+    getOptions(): TransactionOptions {
+        // Make sure that "sdk-core v12" is compatible (for a while) with (older) libraries that were previously setting the (soon to be private) "options" field directly,
+        // instead of using the "setOptions()" method.
+        const options = new TransactionOptions(this.options.valueOf());
+        return options;
+    }
+
+    setOptions(options: ITransactionOptions) {
+        this.options = new TransactionOptions(options.valueOf());
+    }
+
+    getSignature(): Buffer {
+        return this.signature;
+    }
+
+    getGuardianSignature(): Buffer {
+        return this.guardianSignature;
+    }
+
+    setGuardian(guardian: IAddress) {
+        this.guardian = guardian;
+    }
+
+    getHash(): TransactionHash {
+        guardNotEmpty(this.hash, "hash");
+        return this.hash;
+    }
+
+    /**
+     * Serializes a transaction to a sequence of bytes, ready to be signed.
+     * This function is called internally by signers.
+     */
+    serializeForSigning(): Buffer {
+        // TODO: for appropriate tx.version, interpret tx.options accordingly and sign using the content / data hash
+        let plain = this.toPlainObject();
+        // Make sure we never sign the transaction with another signature set up (useful when using the same method for verification)
+        if (plain.signature) {
+            delete plain.signature;
+        }
+
+        if (plain.guardianSignature) {
+            delete plain.guardianSignature;
+        }
+
+        if (!plain.guardian) {
+            delete plain.guardian;
+        }
+
+        let serialized = JSON.stringify(plain);
+
+        return Buffer.from(serialized);
+    }
+
+    /**
+     * Checks the integrity of the guarded transaction
+     */
+    isGuardedTransaction(): boolean {
+        const hasGuardian = this.guardian.bech32().length > 0;
+        const hasGuardianSignature = this.guardianSignature.length > 0;
+        return this.getOptions().isWithGuardian() && hasGuardian && hasGuardianSignature;
+    }
+
+    /**
+     * Converts the transaction object into a ready-to-serialize, plain JavaScript object.
+     * This function is called internally within the signing procedure.
+     */
+    toPlainObject(): IPlainTransactionObject {
+        const plainObject = {
+            nonce: this.nonce.valueOf(),
+            value: this.value.toString(),
+            receiver: this.receiver.bech32(),
+            sender: this.sender.bech32(),
+            senderUsername: this.senderUsername ? Buffer.from(this.senderUsername).toString("base64") : undefined,
+            receiverUsername: this.receiverUsername ? Buffer.from(this.receiverUsername).toString("base64") : undefined,
+            gasPrice: this.gasPrice.valueOf(),
+            gasLimit: this.gasLimit.valueOf(),
+            data: this.data.length() == 0 ? undefined : this.data.encoded(),
+            chainID: this.chainID.valueOf(),
+            version: this.getVersion().valueOf(),
+            options: this.getOptions().valueOf() == 0 ? undefined : this.getOptions().valueOf(),
+            guardian: this.guardian?.bech32()
+                ? this.guardian.bech32() == ""
+                    ? undefined
+                    : this.guardian.bech32()
+                : undefined,
+            signature: this.signature.toString("hex") ? this.signature.toString("hex") : undefined,
+            guardianSignature: this.guardianSignature.toString("hex")
+                ? this.guardianSignature.toString("hex")
+                : undefined,
+        };
+
+        Compatibility.guardAddressIsSetAndNonZero(
+            new Address(plainObject.sender),
+            "'sender' of transaction",
+            "pass the actual sender to the Transaction constructor",
+        );
+
+        return plainObject;
+    }
+
+    /**
+     * Converts a plain object transaction into a Transaction Object.
+     *
+     * @param plainObjectTransaction Raw data of a transaction, usually obtained by calling toPlainObject()
+     */
+    static fromPlainObject(plainObjectTransaction: IPlainTransactionObject): Transaction {
+        const tx = new Transaction({
+            nonce: Number(plainObjectTransaction.nonce),
+            value: new BigNumber(plainObjectTransaction.value).toFixed(0),
+            receiver: Address.fromString(plainObjectTransaction.receiver),
+            receiverUsername: plainObjectTransaction.receiverUsername
+                ? Buffer.from(plainObjectTransaction.receiverUsername, "base64").toString()
+                : undefined,
+            sender: Address.fromString(plainObjectTransaction.sender),
+            senderUsername: plainObjectTransaction.senderUsername
+                ? Buffer.from(plainObjectTransaction.senderUsername, "base64").toString()
+                : undefined,
+            guardian: plainObjectTransaction.guardian ? Address.fromString(plainObjectTransaction.guardian) : undefined,
+            gasPrice: Number(plainObjectTransaction.gasPrice),
+            gasLimit: Number(plainObjectTransaction.gasLimit),
+            data: new TransactionPayload(Buffer.from(plainObjectTransaction.data || "", "base64")),
+            chainID: String(plainObjectTransaction.chainID),
+            version: new TransactionVersion(plainObjectTransaction.version),
+            options:
+                plainObjectTransaction.options != null
+                    ? new TransactionOptions(plainObjectTransaction.options)
+                    : undefined,
+        });
+
+        if (plainObjectTransaction.signature) {
+            tx.applySignature(new Signature(plainObjectTransaction.signature));
+        }
+
+        if (plainObjectTransaction.guardianSignature) {
+            tx.applyGuardianSignature(new Signature(plainObjectTransaction.guardianSignature));
+        }
+
+        return tx;
+    }
+
+    /**
+     * Applies the signature on the transaction.
+     *
+     * @param signature The signature, as computed by a signer.
+     */
+    applySignature(signature: ISignature | Uint8Array) {
+        this.signature = interpretSignatureAsBuffer(signature);
+        this.hash = TransactionHash.compute(this);
+    }
+
+    /**
+     * Applies the guardian signature on the transaction.
+     *
+     * @param guardianSignature The signature, as computed by a signer.
+     */
+    applyGuardianSignature(guardianSignature: ISignature | Uint8Array) {
+        this.guardianSignature = interpretSignatureAsBuffer(guardianSignature);
+        this.hash = TransactionHash.compute(this);
+    }
+
+    /**
+     * Converts a transaction to a ready-to-broadcast object.
+     * Called internally by the network provider.
+     */
+    toSendable(): any {
+        return this.toPlainObject();
+    }
+
+    /**
+     * Computes the current transaction fee based on the {@link NetworkConfig} and transaction properties
+     * @param networkConfig {@link NetworkConfig}
+     */
+    computeFee(networkConfig: INetworkConfig): BigNumber {
+        let moveBalanceGas =
+            networkConfig.MinGasLimit.valueOf() + this.data.length() * networkConfig.GasPerDataByte.valueOf();
+        if (moveBalanceGas > this.gasLimit.valueOf()) {
+            throw new errors.ErrNotEnoughGas(this.gasLimit.valueOf());
+        }
+
+        let gasPrice = new BigNumber(this.gasPrice.valueOf());
+        let feeForMove = new BigNumber(moveBalanceGas).multipliedBy(gasPrice);
+        if (moveBalanceGas === this.gasLimit.valueOf()) {
+            return feeForMove;
+        }
+
+        let diff = new BigNumber(this.gasLimit.valueOf() - moveBalanceGas);
+        let modifiedGasPrice = gasPrice.multipliedBy(new BigNumber(networkConfig.GasPriceModifier.valueOf()));
+        let processingFee = diff.multipliedBy(modifiedGasPrice);
+
+        return feeForMove.plus(processingFee);
+    }
+
+    /**
+     * Creates a new Transaction object from a TransactionNext object.
+     */
+    static fromTransactionNext(transaction: ITransactionNext): Transaction {
+        const tx = new Transaction({
+            sender: Address.fromBech32(transaction.sender),
+            receiver: Address.fromBech32(transaction.receiver),
+            gasLimit: Number(transaction.gasLimit),
+            chainID: transaction.chainID,
+            value: new BigNumber(transaction.value.toString()).toFixed(0),
+            data: new TransactionPayload(Buffer.from(transaction.data)),
+            nonce: Number(transaction.nonce),
+            gasPrice: Number(transaction.gasPrice),
+            receiverUsername: transaction.receiverUsername,
+            senderUsername: transaction.senderUsername,
+            options: transaction.options,
+            version: transaction.version,
+        });
+
+        if (transaction.guardian) {
+            tx.guardian = Address.fromBech32(transaction.guardian);
+        }
+
+        if (transaction.signature.length) {
+            tx.applySignature(transaction.signature);
+        }
+
+        if (transaction.guardianSignature.length) {
+            tx.applyGuardianSignature(transaction.guardianSignature);
+        }
+
+        return tx;
+    }
 }
 
 /**
  * An abstraction for handling and computing transaction hashes.
  */
 export class TransactionHash extends Hash {
-  constructor(hash: string) {
-    super(hash);
-  }
-
-  /**
-   * Computes the hash of a transaction.
-   */
-  static compute(transaction: Transaction): TransactionHash {
-    let serializer = new ProtoSerializer();
-    let buffer = serializer.serializeTransaction(transaction);
-    let hash = createTransactionHasher(TRANSACTION_HASH_LENGTH)
-      .update(buffer)
-      .digest("hex");
-    return new TransactionHash(hash);
-  }
+    constructor(hash: string) {
+        super(hash);
+    }
+
+    /**
+     * Computes the hash of a transaction.
+     */
+    static compute(transaction: Transaction): TransactionHash {
+        let serializer = new ProtoSerializer();
+        let buffer = serializer.serializeTransaction(transaction);
+        let hash = createTransactionHasher(TRANSACTION_HASH_LENGTH).update(buffer).digest("hex");
+        return new TransactionHash(hash);
+    }
 }
 
 /**
@@ -482,148 +503,103 @@
  * Will replace the {@link Transaction} class in the future.
  */
 export class TransactionNext {
-  /**
-   * The nonce of the transaction (the account sequence number of the sender).
-   */
-  public nonce: bigint;
-
-  /**
-   * The value to transfer.
-   */
-  public value: bigint;
-
-  /**
-   * The address of the sender.
-   */
-  public sender: string;
-
-  /**
-   * The address of the receiver.
-   */
-  public receiver: string;
-
-  /**
-   * The username of the sender.
-   */
-  public senderUsername: string;
-
-  /** 
-   * The username of the receiver.
-   */
-  public receiverUsername: string;
-
-  /**
-   * The gas price to be used.
-   */
-  public gasPrice: bigint;
-
-  /**
-   * The maximum amount of gas to be consumed when processing the transaction.
-   */
-  public gasLimit: bigint;
-
-  /**
-   * The payload of the transaction.
-   */
-  public data: Uint8Array;
-
-  /**
-   * The chain ID of the Network (e.g. "1" for Mainnet).
-   */
-  public chainID: string;
-
-  /**
-   * The version, required by the Network in order to correctly interpret the contents of the transaction.
-   */
-  public version: number;
-
-  /**
-   * The options field of the transactions.
-   */
-  public options: number;
-
-  /**
-   * The address of the guardian.
-   */
-  public guardian: string;
-
-  /**
-   * The signature.
-   */
-  public signature: Uint8Array;
-
-  /**
-   * The signature of the guardian.
-   */
-  public guardianSignature: Uint8Array;
-
-  /**
-   * Creates a new Transaction object.
-   */
-<<<<<<< HEAD
+    /**
+     * The nonce of the transaction (the account sequence number of the sender).
+     */
+    public nonce: bigint;
+
+    /**
+     * The value to transfer.
+     */
+    public value: bigint;
+
+    /**
+     * The address of the sender.
+     */
+    public sender: string;
+
+    /**
+     * The address of the receiver.
+     */
+    public receiver: string;
+
+    /**
+     * The username of the sender.
+     */
+    public senderUsername: string;
+
+    /**
+     * The username of the receiver.
+     */
+    public receiverUsername: string;
+
+    /**
+     * The gas price to be used.
+     */
+    public gasPrice: bigint;
+
+    /**
+     * The maximum amount of gas to be consumed when processing the transaction.
+     */
+    public gasLimit: bigint;
+
+    /**
+     * The payload of the transaction.
+     */
+    public data: Uint8Array;
+
+    /**
+     * The chain ID of the Network (e.g. "1" for Mainnet).
+     */
+    public chainID: string;
+
+    /**
+     * The version, required by the Network in order to correctly interpret the contents of the transaction.
+     */
+    public version: number;
+
+    /**
+     * The options field of the transactions.
+     */
+    public options: number;
+
+    /**
+     * The address of the guardian.
+     */
+    public guardian: string;
+
+    /**
+     * The signature.
+     */
+    public signature: Uint8Array;
+
+    /**
+     * The signature of the guardian.
+     */
+    public guardianSignature: Uint8Array;
+
+    /**
+     * Creates a new Transaction object.
+     */
     public constructor(init: Partial<TransactionNext>) {
-      this.nonce = 0;
-      this.value = new BigNumber(0);
-      this.sender = "";
-      this.receiver = "";
-      this.senderUsername = "";
-      this.receiverUsername = "";
-      this.gasPrice = new BigNumber(TRANSACTION_MIN_GAS_PRICE);
-      this.gasLimit = 0;
-      this.data = new Uint8Array();
-      this.chainID = "";
-      this.version = TRANSACTION_VERSION_DEFAULT;
-      this.options = TRANSACTION_OPTIONS_DEFAULT;
-      this.guardian = "";
-=======
-    public constructor({
-      sender,
-      receiver,
-      gasLimit,
-      chainID,
-      nonce,
-      value,
-      senderUsername,
-      receiverUsername,
-      gasPrice,
-      data,
-      version,
-      options,
-      guardian,
-    }: {
-      nonce?: bigint;
-      value?: bigint;
-      sender: string;
-      receiver: string;
-      senderUsername?: string;
-      receiverUsername?: string;
-      gasPrice?: bigint;
-      gasLimit: bigint;
-      data?: Uint8Array;
-      chainID: string;
-      version?: number;
-      options?: number;
-      guardian?: string;
-    }) {
-      this.nonce = nonce || 0n;
-      this.value = value || 0n;
-      this.sender = sender;
-      this.receiver = receiver;
-      this.senderUsername = senderUsername || "";
-      this.receiverUsername = receiverUsername || "";
-      this.gasPrice = gasPrice || BigInt(TRANSACTION_MIN_GAS_PRICE);
-      this.gasLimit = gasLimit;
-      this.data = data || new Uint8Array();
-      this.chainID = chainID;
-      this.version = version || TRANSACTION_VERSION_DEFAULT;
-      this.options = options || TRANSACTION_OPTIONS_DEFAULT;
-      this.guardian = guardian || "";
->>>>>>> 495dcb7d
-  
-      this.signature = new Uint8Array();
-      this.guardianSignature = new Uint8Array();
-
-      Object.assign(this, init);
+        this.nonce = 0n;
+        this.value = 0n;
+        this.sender = "";
+        this.receiver = "";
+        this.senderUsername = "";
+        this.receiverUsername = "";
+        this.gasPrice = BigInt(TRANSACTION_MIN_GAS_PRICE);
+        this.gasLimit = 0n;
+        this.data = new Uint8Array();
+        this.chainID = "";
+        this.version = TRANSACTION_VERSION_DEFAULT;
+        this.options = TRANSACTION_OPTIONS_DEFAULT;
+        this.guardian = "";
+
+        this.signature = new Uint8Array();
+        this.guardianSignature = new Uint8Array();
+
+        Object.assign(this, init);
     }
 }
 
@@ -631,78 +607,89 @@
  * An utilitary class meant to work together with the {@link TransactionNext} class.
  */
 export class TransactionComputer {
-  constructor() { }
-
-  computeTransactionFee(transaction: ITransactionNext, networkConfig: INetworkConfig): bigint {
-    const moveBalanceGas = BigInt(
-      networkConfig.MinGasLimit + transaction.data.length * networkConfig.GasPerDataByte);
-    if (moveBalanceGas > transaction.gasLimit) {
-      throw new errors.ErrNotEnoughGas(parseInt(transaction.gasLimit.toString(), 10));
-    }
-
-    const gasPrice = transaction.gasPrice;
-    const feeForMove = moveBalanceGas * gasPrice;
-    if (moveBalanceGas === transaction.gasLimit) {
-      return feeForMove;
-    }
-
-    const diff = transaction.gasLimit - moveBalanceGas;
-    const modifiedGasPrice = BigInt(new BigNumber(gasPrice.toString()).multipliedBy(new BigNumber(networkConfig.GasPriceModifier)).toFixed(0));
-    const processingFee = diff * modifiedGasPrice;
-
-    return feeForMove + processingFee;
-  }
-
-  computeBytesForSigning(transaction: ITransactionNext): Uint8Array {
-    const plainTransaction = this.toPlainObject(transaction);
-
-    if (plainTransaction.signature) {
-      delete plainTransaction.signature;
-    }
-
-    if (plainTransaction.guardianSignature) {
-      delete plainTransaction.guardianSignature;
-    }
-
-    if (!plainTransaction.guardian) {
-      delete plainTransaction.guardian
-    }
-
-    const serialized = JSON.stringify(plainTransaction);
-
-    return Buffer.from(serialized);
-  }
-
-  computeTransactionHash(transaction: ITransactionNext): Uint8Array {
-    let serializer = new ProtoSerializer();
-
-    const tx = Transaction.fromTransactionNext(transaction);
-    const buffer = serializer.serializeTransaction(tx);
-    const hash = createTransactionHasher(TRANSACTION_HASH_LENGTH)
-      .update(buffer)
-      .digest("hex");
-
-    return Buffer.from(hash, "hex");
-  }
-
-  private toPlainObject(transaction: ITransactionNext) {
-    return {
-      nonce: Number(transaction.nonce),
-      value: transaction.value.toString(),
-      receiver: transaction.receiver,
-      sender: transaction.sender,
-      senderUsername: transaction.senderUsername ? Buffer.from(transaction.senderUsername).toString("base64") : undefined,
-      receiverUsername: transaction.receiverUsername ? Buffer.from(transaction.receiverUsername).toString("base64") : undefined,
-      gasPrice: Number(transaction.gasPrice),
-      gasLimit: Number(transaction.gasLimit),
-      data: transaction.data && transaction.data.length === 0 ? undefined : Buffer.from(transaction.data).toString("base64"),
-      chainID: transaction.chainID,
-      version: transaction.version,
-      options: transaction.options ? transaction.options : undefined,
-      guardian: transaction.guardian ? transaction.guardian : undefined,
-      signature: transaction.signature.length == 0 ? undefined : Buffer.from(transaction.signature).toString("hex"),
-      guardianSignature: transaction.guardianSignature.length == 0 ? undefined : Buffer.from(transaction.guardianSignature).toString("hex")
-    }
-  }
-
+    constructor() {}
+
+    computeTransactionFee(transaction: ITransactionNext, networkConfig: INetworkConfig): bigint {
+        const moveBalanceGas = BigInt(
+            networkConfig.MinGasLimit + transaction.data.length * networkConfig.GasPerDataByte,
+        );
+        if (moveBalanceGas > transaction.gasLimit) {
+            throw new errors.ErrNotEnoughGas(parseInt(transaction.gasLimit.toString(), 10));
+        }
+
+        const gasPrice = transaction.gasPrice;
+        const feeForMove = moveBalanceGas * gasPrice;
+        if (moveBalanceGas === transaction.gasLimit) {
+            return feeForMove;
+        }
+
+        const diff = transaction.gasLimit - moveBalanceGas;
+        const modifiedGasPrice = BigInt(
+            new BigNumber(gasPrice.toString()).multipliedBy(new BigNumber(networkConfig.GasPriceModifier)).toFixed(0),
+        );
+        const processingFee = diff * modifiedGasPrice;
+
+        return feeForMove + processingFee;
+    }
+
+    computeBytesForSigning(transaction: ITransactionNext): Uint8Array {
+        const plainTransaction = this.toPlainObject(transaction);
+
+        if (plainTransaction.signature) {
+            delete plainTransaction.signature;
+        }
+
+        if (plainTransaction.guardianSignature) {
+            delete plainTransaction.guardianSignature;
+        }
+
+        if (!plainTransaction.guardian) {
+            delete plainTransaction.guardian;
+        }
+
+        const serialized = JSON.stringify(plainTransaction);
+
+        return Buffer.from(serialized);
+    }
+
+    computeTransactionHash(transaction: ITransactionNext): Uint8Array {
+        let serializer = new ProtoSerializer();
+
+        const tx = Transaction.fromTransactionNext(transaction);
+        const buffer = serializer.serializeTransaction(tx);
+        const hash = createTransactionHasher(TRANSACTION_HASH_LENGTH).update(buffer).digest("hex");
+
+        return Buffer.from(hash, "hex");
+    }
+
+    private toPlainObject(transaction: ITransactionNext) {
+        return {
+            nonce: Number(transaction.nonce),
+            value: transaction.value.toString(),
+            receiver: transaction.receiver,
+            sender: transaction.sender,
+            senderUsername: transaction.senderUsername
+                ? Buffer.from(transaction.senderUsername).toString("base64")
+                : undefined,
+            receiverUsername: transaction.receiverUsername
+                ? Buffer.from(transaction.receiverUsername).toString("base64")
+                : undefined,
+            gasPrice: Number(transaction.gasPrice),
+            gasLimit: Number(transaction.gasLimit),
+            data:
+                transaction.data && transaction.data.length === 0
+                    ? undefined
+                    : Buffer.from(transaction.data).toString("base64"),
+            chainID: transaction.chainID,
+            version: transaction.version,
+            options: transaction.options ? transaction.options : undefined,
+            guardian: transaction.guardian ? transaction.guardian : undefined,
+            signature:
+                transaction.signature.length == 0 ? undefined : Buffer.from(transaction.signature).toString("hex"),
+            guardianSignature:
+                transaction.guardianSignature.length == 0
+                    ? undefined
+                    : Buffer.from(transaction.guardianSignature).toString("hex"),
+        };
+    }
 }