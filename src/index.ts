<<<<<<< HEAD
require("./globals");
=======
/**
 * A library for interacting with the MultiversX blockchain (in general) and Smart Contracts (in particular). 
 *
 * @packageDocumentation
 */

require('./globals');
>>>>>>> 92fed5ac

export * from "./account";
export * from "./address";
export * from "./asyncTimer";
export * from "./errors";
export * from "./gasEstimator";
export * from "./interface";
export * from "./interfaceOfNetwork";
export * from "./logger";
export * from "./networkParams";
export * from "./relayedTransactionV1Builder";
export * from "./relayedTransactionV2Builder";
export * from "./signableMessage";
export * from "./smartcontracts";
export * from "./tokenOperations";
export * from "./tokens";
export * from "./transaction";
export * from "./transactionComputer";
export * from "./transactionPayload";
export * from "./transactionWatcher";
export * from "./transactionsFactories";
export * from "./transactionsOutcomeParsers";
export * from "./utils";<|MERGE_RESOLUTION|>--- conflicted
+++ resolved
@@ -1,14 +1,10 @@
-<<<<<<< HEAD
-require("./globals");
-=======
 /**
- * A library for interacting with the MultiversX blockchain (in general) and Smart Contracts (in particular). 
+ * A library for interacting with the MultiversX blockchain (in general) and Smart Contracts (in particular).
  *
  * @packageDocumentation
  */
 
-require('./globals');
->>>>>>> 92fed5ac
+require("./globals");
 
 export * from "./account";
 export * from "./address";
