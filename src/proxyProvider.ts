import axios from "axios";
import { IProvider } from "./interface";
<<<<<<< HEAD
import { Transaction, TransactionHash, TransactionStatus } from "./transaction";
import { TransactionOnNetwork } from "./transactionOnNetwork";
=======
import {
  Transaction,
  TransactionHash,
  TransactionOnNetwork,
  TransactionStatus,
} from "./transaction";
>>>>>>> 5db7dc3c
import { NetworkConfig } from "./networkConfig";
import { Address } from "./address";
import * as errors from "./errors";
import { AccountOnNetwork } from "./account";
import { Query } from "./smartcontracts/query";
import { QueryResponse } from "./smartcontracts/queryResponse";
import { Logger } from "./logger";
const JSONbig = require("json-bigint");

/**
 * This will be deprecated once all the endpoints move to ApiProvider
 */
export class ProxyProvider implements IProvider {
  private url: string;
  private timeoutLimit: number;

  /**
   * Creates a new ProxyProvider.
   * @param url the URL of the Elrond Proxy
   * @param timeout the timeout for any request-response, in milliseconds
   */
  constructor(url: string, timeout?: number) {
    this.url = url;
    this.timeoutLimit = timeout || 1000;
  }

  /**
   * Fetches the state of an {@link Account}.
   */
  async getAccount(address: Address): Promise<AccountOnNetwork> {
    let response = await this.doGet(`address/${address.bech32()}`);
    let payload = response.account;
    return AccountOnNetwork.fromHttpResponse(payload);
  }

  /**
   * Queries a Smart Contract - runs a pure function defined by the contract and returns its results.
   */
  async queryContract(query: Query): Promise<QueryResponse> {
    try {
      let data = query.toHttpRequest();
      let response = await this.doPost("vm-values/query", data);
      let payload = response.data || response.vmOutput;
      return QueryResponse.fromHttpResponse(payload);
    } catch (err) {
      throw errors.ErrContractQuery.increaseSpecificity(err);
    }
  }

  /**
   * Broadcasts an already-signed {@link Transaction}.
   */
  async sendTransaction(tx: Transaction): Promise<TransactionHash> {
    let response = await this.doPost("transaction/send", tx.toSendable());
    let txHash = response.txHash;
    return new TransactionHash(txHash);
  }

  /**
   * Simulates the processing of an already-signed {@link Transaction}.
   */
  async simulateTransaction(tx: Transaction): Promise<any> {
    let response = await this.doPost("transaction/simulate", tx.toSendable());
    return response;
  }

<<<<<<< HEAD
    /**
     * Fetches the state of a {@link Transaction}.
     */
    async getTransaction(txHash: TransactionHash, hintSender?: Address, includeOutcome?: boolean): Promise<TransactionOnNetwork> {
        let url = this.buildUrlWithQueryParameters(`transaction/${txHash}`, {
            "withSender" : hintSender ? hintSender.bech32() : "",
            "withResults": includeOutcome ? "true" : ""
        });
        
        let response = await this.doGet(url);
        let payload = response.transaction;
        return TransactionOnNetwork.fromHttpResponse(payload);
    }
=======
  /**
   * Fetches the state of a {@link Transaction}.
   */
  async getTransaction(txHash: TransactionHash): Promise<TransactionOnNetwork> {
    let response = await this.doGet(`transaction/${txHash.toString()}`);
    let payload = response.transaction;
    return TransactionOnNetwork.fromHttpResponse(payload);
  }
>>>>>>> 5db7dc3c

  /**
   * Queries the status of a {@link Transaction}.
   */
  async getTransactionStatus(
    txHash: TransactionHash
  ): Promise<TransactionStatus> {
    let response = await this.doGet(`transaction/${txHash.toString()}/status`);
    return new TransactionStatus(response.status);
  }

  /**
   * Fetches the Network configuration.
   */
  async getNetworkConfig(): Promise<NetworkConfig> {
    let response = await this.doGet("network/config");
    let payload = response.config;
    return NetworkConfig.fromHttpResponse(payload);
  }

  private async doGet(resourceUrl: string): Promise<any> {
    try {
      let url = `${this.url}/${resourceUrl}`;
      let response = await axios.get(url, { timeout: this.timeoutLimit });
      let payload = response.data.data;
      return payload;
    } catch (error) {
      if (!error.response) {
        Logger.warn(error);
        throw new errors.ErrApiProviderGet(
          resourceUrl,
          error.toString(),
          error
        );
      }

      let errorData = error.response.data;
      let originalErrorMessage =
        errorData.error || errorData.message || JSON.stringify(errorData);
      throw new errors.ErrApiProviderGet(
        resourceUrl,
        originalErrorMessage,
        error
      );
    }
  }

  private async doPost(resourceUrl: string, payload: any): Promise<any> {
    try {
      let url = `${this.url}/${resourceUrl}`;
      let response = await axios.post(url, payload, {
        timeout: this.timeoutLimit,
        headers: {
          "Content-Type": "application/json",
        },
      });
      let responsePayload = response.data.data;
      return responsePayload;
    } catch (error) {
      if (!error.response) {
        Logger.warn(error);
        throw new errors.ErrApiProviderPost(
          resourceUrl,
          error.toString(),
          error
        );
      }

      let errorData = error.response.data;
      let originalErrorMessage =
        errorData.error || errorData.message || JSON.stringify(errorData);
      throw new errors.ErrApiProviderPost(
        resourceUrl,
        originalErrorMessage,
        error
      );
    }
<<<<<<< HEAD

    private buildUrlWithQueryParameters(endpoint: string, params: Record<string, string>): string {
        let searchParams = new URLSearchParams();
    
        for (let [key, value] of Object.entries(params)) {
            if (value) {
                searchParams.append(key, value);
            }
        }
    
        return `${endpoint}?${searchParams.toString()}`;
    }
=======
  }
>>>>>>> 5db7dc3c
}

// See: https://github.com/axios/axios/issues/983
axios.defaults.transformResponse = [
  function(data) {
    return JSONbig.parse(data);
  },
];<|MERGE_RESOLUTION|>--- conflicted
+++ resolved
@@ -1,16 +1,11 @@
 import axios from "axios";
 import { IProvider } from "./interface";
-<<<<<<< HEAD
-import { Transaction, TransactionHash, TransactionStatus } from "./transaction";
-import { TransactionOnNetwork } from "./transactionOnNetwork";
-=======
 import {
   Transaction,
   TransactionHash,
-  TransactionOnNetwork,
   TransactionStatus,
 } from "./transaction";
->>>>>>> 5db7dc3c
+import { TransactionOnNetwork } from "./transactionOnNetwork";
 import { NetworkConfig } from "./networkConfig";
 import { Address } from "./address";
 import * as errors from "./errors";
@@ -77,30 +72,19 @@
     return response;
   }
 
-<<<<<<< HEAD
-    /**
-     * Fetches the state of a {@link Transaction}.
-     */
-    async getTransaction(txHash: TransactionHash, hintSender?: Address, includeOutcome?: boolean): Promise<TransactionOnNetwork> {
-        let url = this.buildUrlWithQueryParameters(`transaction/${txHash}`, {
-            "withSender" : hintSender ? hintSender.bech32() : "",
-            "withResults": includeOutcome ? "true" : ""
-        });
-        
-        let response = await this.doGet(url);
-        let payload = response.transaction;
-        return TransactionOnNetwork.fromHttpResponse(payload);
-    }
-=======
   /**
    * Fetches the state of a {@link Transaction}.
    */
-  async getTransaction(txHash: TransactionHash): Promise<TransactionOnNetwork> {
-    let response = await this.doGet(`transaction/${txHash.toString()}`);
+  async getTransaction(txHash: TransactionHash, hintSender?: Address, includeOutcome?: boolean): Promise<TransactionOnNetwork> {
+    let url = this.buildUrlWithQueryParameters(`transaction/${txHash.toString()}`, {
+      "withSender": hintSender ? hintSender.bech32() : "",
+      "withResults": includeOutcome ? "true" : ""
+    });
+
+    let response = await this.doGet(url);
     let payload = response.transaction;
     return TransactionOnNetwork.fromHttpResponse(payload);
   }
->>>>>>> 5db7dc3c
 
   /**
    * Queries the status of a {@link Transaction}.
@@ -178,27 +162,24 @@
         error
       );
     }
-<<<<<<< HEAD
+  }
 
-    private buildUrlWithQueryParameters(endpoint: string, params: Record<string, string>): string {
-        let searchParams = new URLSearchParams();
-    
-        for (let [key, value] of Object.entries(params)) {
-            if (value) {
-                searchParams.append(key, value);
-            }
-        }
-    
-        return `${endpoint}?${searchParams.toString()}`;
+  private buildUrlWithQueryParameters(endpoint: string, params: Record<string, string>): string {
+    let searchParams = new URLSearchParams();
+
+    for (let [key, value] of Object.entries(params)) {
+      if (value) {
+        searchParams.append(key, value);
+      }
     }
-=======
+
+    return `${endpoint}?${searchParams.toString()}`;
   }
->>>>>>> 5db7dc3c
 }
 
 // See: https://github.com/axios/axios/issues/983
 axios.defaults.transformResponse = [
-  function(data) {
+  function (data) {
     return JSONbig.parse(data);
   },
 ];