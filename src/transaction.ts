import { BigNumber } from "bignumber.js";
import { Address } from "./address";
import { Compatibility } from "./compatibility";
import { TRANSACTION_MIN_GAS_PRICE } from "./constants";
import * as errors from "./errors";
import { Hash } from "./hash";
import { IAddress, IChainID, IGasLimit, IGasPrice, INonce, IPlainTransactionObject, ISignature, ITransactionPayload, ITransactionValue } from "./interface";
import { INetworkConfig } from "./interfaceOfNetwork";
import { TransactionOptions, TransactionVersion } from "./networkParams";
import { ProtoSerializer } from "./proto";
import { Signature } from "./signature";
import { TransactionPayload } from "./transactionPayload";
import { guardNotEmpty } from "./utils";

const createTransactionHasher = require("blake2b");
const TRANSACTION_HASH_LENGTH = 32;

/**
 * An abstraction for creating, signing and broadcasting transactions.
 */
export class Transaction {
  /**
   * The nonce of the transaction (the account sequence number of the sender).
   */
  private nonce: INonce;

  /**
   * The value to transfer.
   */
  private value: ITransactionValue;

  /**
   * The address of the sender.
   */
  private sender: IAddress;

  /**
   * The address of the receiver.
   */
  private readonly receiver: IAddress;

  /**
   * The gas price to be used.
   */
  private gasPrice: IGasPrice;

  /**
   * The maximum amount of gas to be consumed when processing the transaction.
   */
  private gasLimit: IGasLimit;

  /**
   * The payload of the transaction.
   */
  private readonly data: ITransactionPayload;

  /**
   * The chain ID of the Network (e.g. "1" for Mainnet).
   */
  private chainID: IChainID;

  /**
   * The version, required by the Network in order to correctly interpret the contents of the transaction.
   */
  version: TransactionVersion;

  /**
   * The options field, useful for describing different settings available for transactions
   */
  options: TransactionOptions;

  /**
   * The address of the guardian.
   */
  private guardian: IAddress;

  /**
   * The signature.
   */
  private signature: ISignature;

  /**
   * The signature of the guardian.
   */
  private guardianSignature: ISignature;

  /**
   * The transaction hash, also used as a transaction identifier.
   */
  private hash: TransactionHash;

  /**
   * Creates a new Transaction object.
   */
  public constructor({
    nonce,
    value,
    receiver,
    sender,
    gasPrice,
    gasLimit,
    data,
    chainID,
    version,
    options,
    guardian,
  }: {
    nonce?: INonce;
    value?: ITransactionValue;
    receiver: IAddress;
    sender: IAddress;
    gasPrice?: IGasPrice;
    gasLimit: IGasLimit;
    data?: ITransactionPayload;
    chainID: IChainID;
    version?: TransactionVersion;
    options?: TransactionOptions;
    guardian?: IAddress;
  }) {
    this.nonce = nonce || 0;
    this.value = value ? new BigNumber(value.toString()).toFixed(0) : 0;
    this.sender = sender;
    this.receiver = receiver;
    this.gasPrice = gasPrice || TRANSACTION_MIN_GAS_PRICE;
    this.gasLimit = gasLimit;
    this.data = data || new TransactionPayload();
    this.chainID = chainID;
    this.version = version || TransactionVersion.withDefaultVersion();
    this.options = options || TransactionOptions.withDefaultOptions();
    this.guardian = guardian || Address.empty();

    this.signature = Signature.empty();
    this.guardianSignature = Signature.empty();
    this.hash = TransactionHash.empty();
  }

  getNonce(): INonce {
    return this.nonce;
  }

  /**
   * Sets the account sequence number of the sender. Must be done prior signing.
   */
  setNonce(nonce: INonce) {
    this.nonce = nonce;
  }

  getValue(): ITransactionValue {
    return this.value;
  }

  setValue(value: ITransactionValue) {
    this.value = value;
  }

  getSender(): IAddress {
    return this.sender;
  }

  getReceiver(): IAddress {
    return this.receiver;
  }

  getGuardian(): IAddress {
    return this.guardian;
  }

  getGasPrice(): IGasPrice {
    return this.gasPrice;
  }

  setGasPrice(gasPrice: IGasPrice) {
    this.gasPrice = gasPrice;
  }

  getGasLimit(): IGasLimit {
    return this.gasLimit;
  }

  setGasLimit(gasLimit: IGasLimit) {
    this.gasLimit = gasLimit;
  }

  getData(): ITransactionPayload {
    return this.data;
  }

  getChainID(): IChainID {
    return this.chainID;
  }

  setChainID(chainID: IChainID) {
    this.chainID = chainID;
  }

  getVersion(): TransactionVersion {
    return this.version;
  }

  getOptions(): TransactionOptions {
    return this.options;
  }

  getSignature(): ISignature {
    return this.signature;
  }

  getGuardianSignature(): ISignature {
    return this.guardianSignature;
  }

  setSender(sender: IAddress) {
    this.sender = sender;
  }

  setGuardian(guardian: IAddress) {
    this.guardian = guardian;
  }

  getHash(): TransactionHash {
    guardNotEmpty(this.hash, "hash");
    return this.hash;
  }

  /**
   * Serializes a transaction to a sequence of bytes, ready to be signed.
   * This function is called internally by signers.
   */
  serializeForSigning(): Buffer {
    // TODO: for appropriate tx.version, interpret tx.options accordingly and sign using the content / data hash
    let plain = this.toPlainObject();
    // Make sure we never sign the transaction with another signature set up (useful when using the same method for verification)
    if (plain.signature) {
      delete plain.signature;
    }

    if (plain.guardianSignature) {
      delete plain.guardianSignature;
    }

    if (!plain.guardian) {
      delete plain.guardian
    }

    let serialized = JSON.stringify(plain);

    return Buffer.from(serialized);
  }

  /**
   * Checks the integrity of the guarded transaction
   */
  isGuardedTransaction(): boolean {
    const guardianComp = this.guardian.bech32() === (Address.empty().bech32());
    const guardianSignature = this.guardianSignature.hex() === "";
    return (this.getOptions().hasGuardedOption() && !guardianComp && !guardianSignature)
  }

  /**
   * Converts the transaction object into a ready-to-serialize, plain JavaScript object.
   * This function is called internally within the signing procedure.
   */
  toPlainObject(): IPlainTransactionObject {
    const plainObject = {
      nonce: this.nonce.valueOf(),
      value: this.value.toString(),
      receiver: this.receiver.bech32(),
      sender: this.sender.bech32(),
      gasPrice: this.gasPrice.valueOf(),
      gasLimit: this.gasLimit.valueOf(),
      data: this.data.length() == 0 ? undefined : this.data.encoded(),
      chainID: this.chainID.valueOf(),
      version: this.version.valueOf(),
      options: this.options.valueOf() == 0 ? undefined : this.options.valueOf(),
      guardian: this.guardian?.bech32() ? (this.guardian.bech32() == "" ? undefined : this.guardian.bech32()) : undefined,
      signature: this.signature.hex() ? this.signature.hex() : undefined,
      guardianSignature: this.guardianSignature.hex() ? this.guardianSignature.hex() : undefined,
    };

    Compatibility.guardAddressIsSetAndNonZero(new Address(plainObject.sender), "'sender' of transaction", "pass the actual sender to the Transaction constructor")

    return plainObject;
  }

  /**
   * Converts a plain object transaction into a Transaction Object.
   *
   * @param plainObjectTransaction Raw data of a transaction, usually obtained by calling toPlainObject()
   */
  static fromPlainObject(plainObjectTransaction: IPlainTransactionObject): Transaction {
    const tx = new Transaction({
      nonce: Number(plainObjectTransaction.nonce),
      value: new BigNumber(plainObjectTransaction.value).toFixed(0),
      receiver: Address.fromString(plainObjectTransaction.receiver),
      sender: Address.fromString(plainObjectTransaction.sender),
      guardian: plainObjectTransaction.guardian == undefined ? undefined : Address.fromString(plainObjectTransaction.guardian || ""),
      gasPrice: Number(plainObjectTransaction.gasPrice),
      gasLimit: Number(plainObjectTransaction.gasLimit),
      data: new TransactionPayload(Buffer.from(plainObjectTransaction.data || "", "base64")),
      chainID: String(plainObjectTransaction.chainID),
      version: new TransactionVersion(plainObjectTransaction.version),
      options: plainObjectTransaction.options == undefined ? undefined : new TransactionOptions(plainObjectTransaction.options)
    });

    if (plainObjectTransaction.signature) {
      tx.applySignature(
        new Signature(plainObjectTransaction.signature),
      );
    }

    if (plainObjectTransaction.guardianSignature) {
      tx.applyGuardianSignature(
        new Signature(plainObjectTransaction.guardianSignature)
      );
    }

    return tx;
  }

  /**
   * Applies the signature on the transaction.
   *
   * @param signature The signature, as computed by a signer.
   * @param signedBy The address of the signer.
   */
<<<<<<< HEAD
  applySignature(signature: ISignature) {
    this.signature = signature;
    this.hash = TransactionHash.compute(this);
  }

  /**
 * Applies the guardian signature on the transaction.
 *
 * @param guardianSignature The signature, as computed by a signer.
 */
  applyGuardianSignature(guardianSignature: ISignature) {
    this.guardianSignature = guardianSignature;
=======
  applySignature(signature: ISignature | Buffer, signedBy: IAddress) {
    if (signature instanceof Buffer) {
      this.signature = new Signature(signature);
    } else {
      this.signature = signature;
    }

    this.sender = signedBy;
>>>>>>> bc45a7a1
    this.hash = TransactionHash.compute(this);
  }

  /**
   * Converts a transaction to a ready-to-broadcast object.
   * Called internally by the network provider.
   */
  toSendable(): any {
    return this.toPlainObject();
  }

  /**
   * Computes the current transaction fee based on the {@link NetworkConfig} and transaction properties
   * @param networkConfig {@link NetworkConfig}
   */
  computeFee(networkConfig: INetworkConfig): BigNumber {
    let moveBalanceGas =
      networkConfig.MinGasLimit.valueOf() +
      this.data.length() * networkConfig.GasPerDataByte.valueOf();
    if (moveBalanceGas > this.gasLimit.valueOf()) {
      throw new errors.ErrNotEnoughGas(this.gasLimit.valueOf());
    }

    let gasPrice = new BigNumber(this.gasPrice.valueOf());
    let feeForMove = new BigNumber(moveBalanceGas).multipliedBy(gasPrice);
    if (moveBalanceGas === this.gasLimit.valueOf()) {
      return feeForMove;
    }

    let diff = new BigNumber(this.gasLimit.valueOf() - moveBalanceGas);
    let modifiedGasPrice = gasPrice.multipliedBy(
      new BigNumber(networkConfig.GasPriceModifier.valueOf())
    );
    let processingFee = diff.multipliedBy(modifiedGasPrice);

    return feeForMove.plus(processingFee);
  }
}

/**
 * An abstraction for handling and computing transaction hashes.
 */
export class TransactionHash extends Hash {
  constructor(hash: string) {
    super(hash);
  }

  /**
   * Computes the hash of a transaction.
   */
  static compute(transaction: Transaction): TransactionHash {
    let serializer = new ProtoSerializer();
    let buffer = serializer.serializeTransaction(transaction);
    let hash = createTransactionHasher(TRANSACTION_HASH_LENGTH)
      .update(buffer)
      .digest("hex");
    return new TransactionHash(hash);
  }
}
<|MERGE_RESOLUTION|>--- conflicted
+++ resolved
@@ -321,31 +321,29 @@
    * Applies the signature on the transaction.
    *
    * @param signature The signature, as computed by a signer.
-   * @param signedBy The address of the signer.
-   */
-<<<<<<< HEAD
-  applySignature(signature: ISignature) {
-    this.signature = signature;
-    this.hash = TransactionHash.compute(this);
-  }
-
-  /**
- * Applies the guardian signature on the transaction.
- *
- * @param guardianSignature The signature, as computed by a signer.
- */
-  applyGuardianSignature(guardianSignature: ISignature) {
-    this.guardianSignature = guardianSignature;
-=======
-  applySignature(signature: ISignature | Buffer, signedBy: IAddress) {
+   */
+  applySignature(signature: ISignature | Buffer) {
     if (signature instanceof Buffer) {
       this.signature = new Signature(signature);
     } else {
       this.signature = signature;
     }
 
-    this.sender = signedBy;
->>>>>>> bc45a7a1
+    this.hash = TransactionHash.compute(this);
+  }
+
+  /**
+  * Applies the guardian signature on the transaction.
+  *
+  * @param guardianSignature The signature, as computed by a signer.
+  */
+  applyGuardianSignature(guardianSignature: ISignature | Buffer) {
+    if (guardianSignature instanceof Buffer) {
+      this.guardianSignature = new Signature(guardianSignature);
+    } else {
+      this.guardianSignature = guardianSignature;
+    }
+
     this.hash = TransactionHash.compute(this);
   }
 
